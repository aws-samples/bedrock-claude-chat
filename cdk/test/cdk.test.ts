import * as cdk from "aws-cdk-lib";
import { BedrockChatStack } from "../lib/bedrock-chat-stack";
import { Template } from "aws-cdk-lib/assertions";

describe("Fine-grained Assertions Test", () => {
  test("Identity Provider Generation", () => {
    const app = new cdk.App();
    const domainPrefix = "test-domain";

    const hasGoogleProviderStack = new BedrockChatStack(
      app,
      "IdentityProviderGenerateStack",
      {
        bedrockRegion: "us-east-1",
        crossRegionReferences: true,
        webAclId: "",
        identityProviders: [
          {
            secretName: "MyTestSecret",
            service: "google",
          },
        ],
        userPoolDomainPrefix: domainPrefix,
        publishedApiAllowedIpV4AddressRanges: [""],
        publishedApiAllowedIpV6AddressRanges: [""],
<<<<<<< HEAD
        allowedSignUpEmailDomains: null
=======
        rdsSchedules: {
          stop: {},
          start: {},
        },
>>>>>>> 7776cc8c
      }
    );
    const hasGoogleProviderTemplate = Template.fromStack(
      hasGoogleProviderStack
    );

    hasGoogleProviderTemplate.hasResourceProperties(
      "AWS::Cognito::UserPoolDomain",
      {
        Domain: domainPrefix,
      }
    );
    hasGoogleProviderTemplate.hasResourceProperties(
      "AWS::Cognito::UserPoolClient",
      {
        SupportedIdentityProviders: ["Google", "COGNITO"],
      }
    );
    hasGoogleProviderTemplate.hasResourceProperties(
      "AWS::Cognito::UserPoolIdentityProvider",
      {
        ProviderName: "Google",
        ProviderType: "Google",
      }
    );
  });

  test("Custom OIDC Provider Generation", () => {
    const app = new cdk.App();
    const domainPrefix = "test-domain";
    const hasOidcProviderStack = new BedrockChatStack(
      app,
      "OidcProviderGenerateStack",
      {
        bedrockRegion: "us-east-1",
        crossRegionReferences: true,
        webAclId: "",
        identityProviders: [
          {
            secretName: "MyOidcTestSecret",
            service: "oidc",
            serviceName: "MyOidcProvider",
          },
        ],
        userPoolDomainPrefix: domainPrefix,
        publishedApiAllowedIpV4AddressRanges: [""],
        publishedApiAllowedIpV6AddressRanges: [""],
<<<<<<< HEAD
        allowedSignUpEmailDomains: null
=======
        rdsSchedules: {
          stop: {},
          start: {},
        },
>>>>>>> 7776cc8c
      }
    );
    const hasOidcProviderTemplate = Template.fromStack(hasOidcProviderStack);

    hasOidcProviderTemplate.hasResourceProperties(
      "AWS::Cognito::UserPoolDomain",
      {
        Domain: domainPrefix,
      }
    );

    hasOidcProviderTemplate.hasResourceProperties(
      "AWS::Cognito::UserPoolClient",
      {
        SupportedIdentityProviders: ["MyOidcProvider", "COGNITO"],
      }
    );
    hasOidcProviderTemplate.hasResourceProperties(
      "AWS::Cognito::UserPoolIdentityProvider",
      {
        ProviderType: "OIDC",
      }
    );
  });

  test("default stack", () => {
    const app = new cdk.App();

    const stack = new BedrockChatStack(app, "MyTestStack", {
      bedrockRegion: "us-east-1",
      crossRegionReferences: true,
      webAclId: "",
      identityProviders: [],
      userPoolDomainPrefix: "",
      publishedApiAllowedIpV4AddressRanges: [""],
      publishedApiAllowedIpV6AddressRanges: [""],
<<<<<<< HEAD
      allowedSignUpEmailDomains: null
=======
      rdsSchedules: {
        stop: {},
        start: {},
      },
>>>>>>> 7776cc8c
    });
    const template = Template.fromStack(stack);

    template.resourceCountIs("AWS::Cognito::UserPoolIdentityProvider", 0);
  });
});

describe("Scheduler Test", () => {
  test("has schedules", () => {
    const app = new cdk.App();
    const hasScheduleStack = new BedrockChatStack(app, "HasSchedulesStack", {
      bedrockRegion: "us-east-1",
      crossRegionReferences: true,
      webAclId: "",
      identityProviders: [],
      userPoolDomainPrefix: "",
      publishedApiAllowedIpV4AddressRanges: [""],
      publishedApiAllowedIpV6AddressRanges: [""],
      rdsSchedules: {
        stop: {
          minute: "00",
          hour: "22",
          day: "*",
          month: "*",
          year: "*",
        },
        start: {
          minute: "00",
          hour: "7",
          day: "*",
          month: "*",
          year: "*",
        },
      },
    });
    const template = Template.fromStack(hasScheduleStack);
    template.hasResourceProperties("AWS::Scheduler::Schedule", {
      ScheduleExpression: "cron(00 22 * * ? *)",
    });

    template.hasResourceProperties("AWS::Scheduler::Schedule", {
      ScheduleExpression: "cron(00 7 * * ? *)",
    });
  });
  test("has'nt schedules", () => {
    const app = new cdk.App();
    const defaultStack = new BedrockChatStack(app, "DefaultStack", {
      bedrockRegion: "us-east-1",
      crossRegionReferences: true,
      webAclId: "",
      identityProviders: [],
      userPoolDomainPrefix: "",
      publishedApiAllowedIpV4AddressRanges: [""],
      publishedApiAllowedIpV6AddressRanges: [""],
      rdsSchedules: {
        stop: {},
        start: {},
      },
    });
    const template = Template.fromStack(defaultStack);
    // The stack should have only 1 rule for exporting the data from ddb to s3
    template.resourceCountIs("AWS::Events::Rule", 1);
  });
});<|MERGE_RESOLUTION|>--- conflicted
+++ resolved
@@ -23,14 +23,11 @@
         userPoolDomainPrefix: domainPrefix,
         publishedApiAllowedIpV4AddressRanges: [""],
         publishedApiAllowedIpV6AddressRanges: [""],
-<<<<<<< HEAD
-        allowedSignUpEmailDomains: null
-=======
+        allowedSignUpEmailDomains: [],
         rdsSchedules: {
           stop: {},
           start: {},
         },
->>>>>>> 7776cc8c
       }
     );
     const hasGoogleProviderTemplate = Template.fromStack(
@@ -78,14 +75,11 @@
         userPoolDomainPrefix: domainPrefix,
         publishedApiAllowedIpV4AddressRanges: [""],
         publishedApiAllowedIpV6AddressRanges: [""],
-<<<<<<< HEAD
-        allowedSignUpEmailDomains: null
-=======
+        allowedSignUpEmailDomains: [],
         rdsSchedules: {
           stop: {},
           start: {},
         },
->>>>>>> 7776cc8c
       }
     );
     const hasOidcProviderTemplate = Template.fromStack(hasOidcProviderStack);
@@ -122,14 +116,11 @@
       userPoolDomainPrefix: "",
       publishedApiAllowedIpV4AddressRanges: [""],
       publishedApiAllowedIpV6AddressRanges: [""],
-<<<<<<< HEAD
-      allowedSignUpEmailDomains: null
-=======
+      allowedSignUpEmailDomains: [],
       rdsSchedules: {
         stop: {},
         start: {},
       },
->>>>>>> 7776cc8c
     });
     const template = Template.fromStack(stack);
 
@@ -148,6 +139,7 @@
       userPoolDomainPrefix: "",
       publishedApiAllowedIpV4AddressRanges: [""],
       publishedApiAllowedIpV6AddressRanges: [""],
+      allowedSignUpEmailDomains: [],
       rdsSchedules: {
         stop: {
           minute: "00",
@@ -184,6 +176,7 @@
       userPoolDomainPrefix: "",
       publishedApiAllowedIpV4AddressRanges: [""],
       publishedApiAllowedIpV6AddressRanges: [""],
+      allowedSignUpEmailDomains: [],
       rdsSchedules: {
         stop: {},
         start: {},
