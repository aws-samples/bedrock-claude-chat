--- conflicted
+++ resolved
@@ -381,13 +381,8 @@
         hint: '隣接するチャンク同士で重複する文字数を指定します。',
       },
       enablePartitionPdf: {
-<<<<<<< HEAD
-        label: 'PDFの詳細解析の有効化',
-        hint: '有効にすると、ボット作成時に時間をかけてPDFを詳細に分析します。検索精度を高めたい場合に有効です。',
-=======
         label: 'PDFの詳細解析の有効化。有効にすると時間をかけてPDFを詳細に分析します。',
         hint: '検索精度を高めたい場合に有効です。計算により多くの時間がかかるため計算コストが増加します。',
->>>>>>> 4fae0bb5
       },
       help: {
         chunkSize:
