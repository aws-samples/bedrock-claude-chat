--- conflicted
+++ resolved
@@ -6,21 +6,15 @@
 
 import pg8000
 from app.bedrock import calculate_query_embedding
-<<<<<<< HEAD
-from app.utils import generate_presigned_url
+from app.utils import generate_presigned_url, query_postgres
 from aws_lambda_powertools.utilities import parameters
-=======
-from app.utils import generate_presigned_url, query_postgres
->>>>>>> 0259c82d
 from pydantic import BaseModel
 
 logger = logging.getLogger(__name__)
 
-<<<<<<< HEAD
+
 DB_SECRETS_ARN = os.environ.get("DB_SECRETS_ARN", "")
 
-=======
->>>>>>> 0259c82d
 
 class SearchResult(BaseModel):
     bot_id: str
@@ -86,7 +80,6 @@
     query_embedding = calculate_query_embedding(query)
     logger.info(f"query_embedding: {query_embedding}")
 
-<<<<<<< HEAD
     secrets: Any = parameters.get_secret(DB_SECRETS_ARN)  # type: ignore
     db_info = json.loads(secrets)
 
@@ -105,9 +98,6 @@
             # It's important to choose the same distance metric as the one used for indexing.
             # Ref: https://github.com/pgvector/pgvector?tab=readme-ov-file#getting-started
             search_query = """
-=======
-    search_query = """
->>>>>>> 0259c82d
 SELECT id, botid, content, source, embedding 
 FROM items 
 WHERE botid = %s 
