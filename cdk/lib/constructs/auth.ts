import { CfnOutput, Duration, Stack } from "aws-cdk-lib";
import {
  ProviderAttribute,
  UserPool,
  UserPoolClient,
  UserPoolOperation,
  UserPoolIdentityProviderGoogle,
  CfnUserPoolGroup,
  UserPoolIdentityProviderOidc,
} from "aws-cdk-lib/aws-cognito";
import * as secretsmanager from "aws-cdk-lib/aws-secretsmanager";
import { Runtime } from "aws-cdk-lib/aws-lambda";
import { PythonFunction } from "@aws-cdk/aws-lambda-python-alpha";
import { Construct } from "constructs";
<<<<<<< HEAD
import * as path from "path";
import { Idp } from "../utils/identityProvider";
=======
import { Idp, TIdentityProvider } from "../utils/identityProvider";
>>>>>>> d86ca8e4

export interface AuthProps {
  readonly origin: string;
  readonly userPoolDomainPrefixKey: string;
  readonly idp: Idp;
  readonly allowedSignUpEmailDomains: string[] | null | undefined;
}

export class Auth extends Construct {
  readonly userPool: UserPool;
  readonly client: UserPoolClient;
  constructor(scope: Construct, id: string, props: AuthProps) {
    super(scope, id);
    const userPool = new UserPool(this, "UserPool", {
      passwordPolicy: {
        requireUppercase: true,
        requireSymbols: true,
        requireDigits: true,
        minLength: 8,
      },
      // Disable if identity providers are configured
      selfSignUpEnabled: !props.idp.isExist(),
      signInAliases: {
        username: false,
        email: true,
      },
    });

    const clientProps = (() => {
      const defaultProps = {
        idTokenValidity: Duration.days(1),
        authFlows: {
          userPassword: true,
          userSrp: true,
        },
      };
      if (!props.idp.isExist()) return defaultProps;
      return {
        ...defaultProps,
        oAuth: {
          callbackUrls: [props.origin],
          logoutUrls: [props.origin],
        },
        supportedIdentityProviders: [
          ...props.idp.getSupportedIndetityProviders(),
        ],
      };
    })();

    const client = userPool.addClient(`Client`, clientProps);

    const configureProvider = (
      provider: TIdentityProvider,
      userPool: UserPool,
      client: UserPoolClient
    ) => {
      const secret = secretsmanager.Secret.fromSecretNameV2(
        this,
        "Secret",
        provider.secretName
      );

      const clientId = secret
        .secretValueFromJson("clientId")
        .unsafeUnwrap()
        .toString();
      const clientSecret = secret.secretValueFromJson("clientSecret");

      switch (provider.service) {
        // Currently only Google and custom OIDC are supported
        case "google": {
          const googleProvider = new UserPoolIdentityProviderGoogle(
            this,
            "GoogleProvider",
            {
              userPool,
              clientId,
              clientSecretValue: clientSecret,
              scopes: ["openid", "email"],
              attributeMapping: {
                email: ProviderAttribute.GOOGLE_EMAIL,
              },
            }
          );
          client.node.addDependency(googleProvider);
        }
        case "oidc": {
          const issuerUrl = secret
            .secretValueFromJson("issuerUrl")
            .unsafeUnwrap()
            .toString();

          const oidcProvider = new UserPoolIdentityProviderOidc(
            this,
            "OidcProvider",
            {
              name: provider.serviceName,
              userPool,
              clientId,
              clientSecret: clientSecret.unsafeUnwrap().toString(),
              issuerUrl,
              attributeMapping: {
                // This is an example of mapping the email attribute.
                // Replace this with the actual idp attribute key.
                email: ProviderAttribute.other("EMAIL"),
              },
              scopes: ["openid", "email"],
            }
          );
          client.node.addDependency(oidcProvider);
        }
      }
    };

    if (props.idp.isExist()) {
      for (const provider of props.idp.getProviders()) {
        configureProvider(provider, userPool, client);
      }

      userPool.addDomain("UserPool", {
        cognitoDomain: {
          domainPrefix: props.userPoolDomainPrefixKey,
        },
      });
    }

    if (props.allowedSignUpEmailDomains) {
      const checkEmailDomainFunction = new PythonFunction(this, 'CheckEmailDomain',{
          runtime: Runtime.PYTHON_3_12,
          entry: path.join(__dirname, "../../../backend/auth/checkEmailDomain"),
          timeout: Duration.minutes(15),
          environment: {
            ALLOWED_SIGN_UP_EMAIL_DOMAINS_STR: JSON.stringify(
              props.allowedSignUpEmailDomains
            ),
          },
        }
      );

      userPool.addTrigger(
        UserPoolOperation.PRE_SIGN_UP,
        checkEmailDomainFunction
      );
    }

    const adminGroup = new CfnUserPoolGroup(this, "AdminGroup", {
      groupName: "Admin",
      userPoolId: userPool.userPoolId,
    });

    const publishAllowedGroup = new CfnUserPoolGroup(
      this,
      "PublishAllowedGroup",
      {
        groupName: "PublishAllowed",
        userPoolId: userPool.userPoolId,
      }
    );

    this.client = client;
    this.userPool = userPool;

    new CfnOutput(this, "UserPoolId", { value: userPool.userPoolId });
    new CfnOutput(this, "UserPoolClientId", { value: client.userPoolClientId });
    if (props.idp.isExist())
      new CfnOutput(this, "ApprovedRedirectURI", {
        value: `https://${props.userPoolDomainPrefixKey}.auth.${
          Stack.of(userPool).region
        }.amazoncognito.com/oauth2/idpresponse`,
      });
  }
}<|MERGE_RESOLUTION|>--- conflicted
+++ resolved
@@ -12,12 +12,8 @@
 import { Runtime } from "aws-cdk-lib/aws-lambda";
 import { PythonFunction } from "@aws-cdk/aws-lambda-python-alpha";
 import { Construct } from "constructs";
-<<<<<<< HEAD
 import * as path from "path";
-import { Idp } from "../utils/identityProvider";
-=======
 import { Idp, TIdentityProvider } from "../utils/identityProvider";
->>>>>>> d86ca8e4
 
 export interface AuthProps {
   readonly origin: string;
