--- conflicted
+++ resolved
@@ -33,10 +33,7 @@
 - 한국어 💬
 - 中文 💬
 - Français 💬
-<<<<<<< HEAD
-=======
 - Deutsch 💬
->>>>>>> 3e209fe9
 
 ## 🚀 Super-easy Deployment
 
