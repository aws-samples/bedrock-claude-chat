import sys
import unittest

sys.path.append(".")

from app.config import DEFAULT_EMBEDDING_CONFIG


from app.repositories.custom_bot import (
    delete_alias_by_id,
    delete_bot_by_id,
    delete_bot_publication,
    find_all_published_bots,
    find_private_bot_by_id,
    find_private_bots_by_user_id,
    find_public_bots_by_ids,
    store_alias,
    store_bot,
    update_alias_last_used_time,
    update_bot,
    update_bot_last_used_time,
    update_bot_publication,
    update_bot_visibility,
)
from app.repositories.models.custom_bot import (
    BotAliasModel,
    BotModel,
    EmbeddingParamsModel,
    KnowledgeModel,
    GenerationParamsModel,
    SearchParamsModel,
)
from app.usecases.bot import fetch_all_bots_by_user_id


class TestCustomBotRepository(unittest.TestCase):
    def test_store_and_find_bot(self):
        bot = BotModel(
            id="1",
            title="Test Bot",
            instruction="Test Bot Prompt",
            description="Test Bot Description",
            create_time=1627984879.9,
            last_used_time=1627984879.9,
            is_pinned=False,
            public_bot_id=None,
            owner_user_id="user1",
            embedding_params=EmbeddingParamsModel(
                chunk_size=DEFAULT_EMBEDDING_CONFIG["chunk_size"],
                chunk_overlap=DEFAULT_EMBEDDING_CONFIG["chunk_overlap"],
                enable_partition_pdf=DEFAULT_EMBEDDING_CONFIG["enable_partition_pdf"],
            ),
            generation_params=GenerationParamsModel(
                max_tokens=2000,
                top_k=250,
                top_p=0.999,
                temperature=0.6,
                stop_sequences=["Human: ", "Assistant: "],
            ),
            search_params=SearchParamsModel(
                max_results=20,
            ),
            knowledge=KnowledgeModel(
                source_urls=["https://aws.amazon.com/"],
                sitemap_urls=["https://aws.amazon.sitemap.xml"],
                filenames=["test.txt"],
            ),
            sync_status="RUNNING",
            sync_status_reason="reason",
            sync_last_exec_id="",
            published_api_stack_name="TestApiStack",
            published_api_datetime=1627984879,
            published_api_codebuild_id="TestCodeBuildId",
        )
        store_bot("user1", bot)

        # Assert bot is stored and reconstructed correctly
        bot = find_private_bot_by_id("user1", "1")
        self.assertEqual(bot.id, "1")
        self.assertEqual(bot.title, "Test Bot")
        self.assertEqual(bot.description, "Test Bot Description")
        self.assertEqual(bot.instruction, "Test Bot Prompt")
        self.assertEqual(bot.create_time, 1627984879.9)
        self.assertEqual(bot.last_used_time, 1627984879.9)
        self.assertEqual(bot.is_pinned, False)
        self.assertEqual(
            bot.embedding_params.chunk_size, DEFAULT_EMBEDDING_CONFIG["chunk_size"]
        )
        self.assertEqual(
            bot.embedding_params.chunk_overlap,
            DEFAULT_EMBEDDING_CONFIG["chunk_overlap"],
        )
<<<<<<< HEAD
=======

>>>>>>> 4fae0bb5
        self.assertEqual(
            bot.embedding_params.enable_partition_pdf,
            DEFAULT_EMBEDDING_CONFIG["enable_partition_pdf"],
        )
        self.assertEqual(bot.generation_params.max_tokens, 2000)
        self.assertEqual(bot.generation_params.top_k, 250)
        self.assertEqual(bot.generation_params.top_p, 0.999)
        self.assertEqual(bot.generation_params.temperature, 0.6)

        self.assertEqual(bot.knowledge.source_urls, ["https://aws.amazon.com/"])
        self.assertEqual(bot.knowledge.sitemap_urls, ["https://aws.amazon.sitemap.xml"])
        self.assertEqual(bot.knowledge.filenames, ["test.txt"])
        self.assertEqual(bot.sync_status, "RUNNING")
        self.assertEqual(bot.sync_status_reason, "reason")
        self.assertEqual(bot.sync_last_exec_id, "")
        self.assertEqual(bot.published_api_stack_name, "TestApiStack")
        self.assertEqual(bot.published_api_datetime, 1627984879)

        # Assert bot is stored in user1's bot list
        bot = find_private_bots_by_user_id("user1")
        self.assertEqual(len(bot), 1)
        self.assertEqual(bot[0].id, "1")
        self.assertEqual(bot[0].title, "Test Bot")
        self.assertEqual(bot[0].create_time, 1627984879.9)
        self.assertEqual(bot[0].last_used_time, 1627984879.9)
        self.assertEqual(bot[0].is_pinned, False)
        self.assertEqual(bot[0].is_pinned, False)
        self.assertEqual(bot[0].description, "Test Bot Description")
        self.assertEqual(bot[0].is_public, False)

        delete_bot_by_id("user1", "1")
        bot = find_private_bots_by_user_id("user1")
        self.assertEqual(len(bot), 0)

    def test_update_bot_last_used_time(self):
        bot = BotModel(
            id="1",
            title="Test Bot",
            description="Test Bot Description",
            instruction="Test Bot Prompt",
            create_time=1627984879.9,
            last_used_time=1627984879.9,
            is_pinned=False,
            public_bot_id=None,
            owner_user_id="user1",
            embedding_params=EmbeddingParamsModel(
                chunk_size=DEFAULT_EMBEDDING_CONFIG["chunk_size"],
                chunk_overlap=DEFAULT_EMBEDDING_CONFIG["chunk_overlap"],
                enable_partition_pdf=DEFAULT_EMBEDDING_CONFIG["enable_partition_pdf"],
            ),
            generation_params=GenerationParamsModel(
                max_tokens=2000,
                top_k=250,
                top_p=0.999,
                temperature=0.6,
                stop_sequences=["Human: ", "Assistant: "],
            ),
            search_params=SearchParamsModel(
                max_results=20,
            ),
            knowledge=KnowledgeModel(
                source_urls=["https://aws.amazon.com/"],
                sitemap_urls=["https://aws.amazon.sitemap.xml"],
                filenames=["test.txt"],
            ),
            sync_status="RUNNING",
            sync_status_reason="reason",
            sync_last_exec_id="",
            published_api_stack_name=None,
            published_api_datetime=None,
            published_api_codebuild_id=None,
        )
        store_bot("user1", bot)
        update_bot_last_used_time("user1", "1")

        bot = find_private_bot_by_id("user1", "1")
        self.assertIsNotNone(bot.last_used_time)
        self.assertNotEqual(bot.last_used_time, 1627984879.9)

        delete_bot_by_id("user1", "1")

    def test_update_delete_bot_publication(self):
        bot = BotModel(
            id="1",
            title="Test Bot",
            description="Test Bot Description",
            instruction="Test Bot Prompt",
            create_time=1627984879.9,
            last_used_time=1627984879.9,
            is_pinned=False,
            public_bot_id=None,
            owner_user_id="user1",
            embedding_params=EmbeddingParamsModel(
                chunk_size=DEFAULT_EMBEDDING_CONFIG["chunk_size"],
                chunk_overlap=DEFAULT_EMBEDDING_CONFIG["chunk_overlap"],
                enable_partition_pdf=DEFAULT_EMBEDDING_CONFIG["enable_partition_pdf"],
            ),
            generation_params=GenerationParamsModel(
                max_tokens=2000,
                top_k=250,
                top_p=0.999,
                temperature=0.6,
                stop_sequences=["Human: ", "Assistant: "],
            ),
            search_params=SearchParamsModel(
                max_results=20,
            ),
            knowledge=KnowledgeModel(
                source_urls=["https://aws.amazon.com/jp"],
                sitemap_urls=["https://aws.amazon.sitemap.xml/jp"],
                filenames=["test.txt"],
            ),
            sync_status="FAILED",
            sync_status_reason="error",
            sync_last_exec_id="",
            published_api_stack_name=None,
            published_api_datetime=None,
            published_api_codebuild_id=None,
        )
        store_bot("user1", bot)
        update_bot_publication("user1", "1", "api1", "build1")

        bot = find_private_bot_by_id("user1", "1")
        # NOTE: Stack naming rule: ApiPublishmentStack{published_api_id}.
        # See bedrock-chat-stack.ts > `ApiPublishmentStack`
        self.assertEqual(bot.published_api_stack_name, "ApiPublishmentStackapi1")
        self.assertIsNotNone(bot.published_api_datetime)
        self.assertEqual(bot.published_api_codebuild_id, "build1")

        delete_bot_publication("user1", "1")
        bot = find_private_bot_by_id("user1", "1")
        self.assertIsNone(bot.published_api_stack_name)
        self.assertIsNone(bot.published_api_datetime)
        self.assertIsNone(bot.published_api_codebuild_id)

        delete_bot_by_id("user1", "1")

    def test_update_bot(self):
        bot = BotModel(
            id="1",
            title="Test Bot",
            description="Test Bot Description",
            instruction="Test Bot Prompt",
            create_time=1627984879.9,
            last_used_time=1627984879.9,
            is_pinned=False,
            public_bot_id=None,
            owner_user_id="user1",
            embedding_params=EmbeddingParamsModel(
                chunk_size=DEFAULT_EMBEDDING_CONFIG["chunk_size"],
                chunk_overlap=DEFAULT_EMBEDDING_CONFIG["chunk_overlap"],
                enable_partition_pdf=DEFAULT_EMBEDDING_CONFIG["enable_partition_pdf"],
            ),
            generation_params=GenerationParamsModel(
                max_tokens=2000,
                top_k=250,
                top_p=0.999,
                temperature=0.6,
                stop_sequences=["Human: ", "Assistant: "],
            ),
            search_params=SearchParamsModel(
                max_results=20,
            ),
            knowledge=KnowledgeModel(
                source_urls=["https://aws.amazon.com/jp"],
                sitemap_urls=["https://aws.amazon.sitemap.xml/jp"],
                filenames=["test.txt"],
            ),
            sync_status="FAILED",
            sync_status_reason="error",
            sync_last_exec_id="",
            published_api_stack_name=None,
            published_api_datetime=None,
            published_api_codebuild_id=None,
        )
        store_bot("user1", bot)
        update_bot(
            "user1",
            "1",
            title="Updated Title",
            description="Updated Description",
            instruction="Updated Instruction",
            embedding_params=EmbeddingParamsModel(
                chunk_size=500, chunk_overlap=100, enable_partition_pdf=False
            ),
            generation_params=GenerationParamsModel(
                max_tokens=2500,
                top_k=200,
                top_p=0.99,
                temperature=0.2,
                stop_sequences=["Human: ", "Assistant: "],
            ),
            search_params=SearchParamsModel(
                max_results=20,
            ),
            knowledge=KnowledgeModel(
                source_urls=["https://updated.com/"],
                sitemap_urls=["https://updated.xml"],
                filenames=["updated.txt"],
            ),
            sync_status="RUNNING",
            sync_status_reason="reason",
        )

        bot = find_private_bot_by_id("user1", "1")
        self.assertEqual(bot.title, "Updated Title")
        self.assertEqual(bot.description, "Updated Description")
        self.assertEqual(bot.instruction, "Updated Instruction")
        self.assertEqual(bot.embedding_params.chunk_size, 500)
        self.assertEqual(bot.embedding_params.chunk_overlap, 100)
        self.assertEqual(bot.embedding_params.enable_partition_pdf, False)

        self.assertEqual(bot.embedding_params.enable_partition_pdf, False)

        self.assertEqual(bot.generation_params.max_tokens, 2500)
        self.assertEqual(bot.generation_params.top_k, 200)
        self.assertEqual(bot.generation_params.top_p, 0.99)
        self.assertEqual(bot.generation_params.temperature, 0.2)

        self.assertEqual(bot.knowledge.source_urls, ["https://updated.com/"])
        self.assertEqual(bot.knowledge.sitemap_urls, ["https://updated.xml"])
        self.assertEqual(bot.knowledge.filenames, ["updated.txt"])
        self.assertEqual(bot.sync_status, "RUNNING")
        self.assertEqual(bot.sync_status_reason, "reason")

        delete_bot_by_id("user1", "1")


class TestFindAllBots(unittest.IsolatedAsyncioTestCase):
    def setUp(self) -> None:
        bot1 = BotModel(
            id="1",
            title="Test Bot",
            description="Test Bot Description",
            instruction="Test Bot Prompt",
            create_time=1627984879.9,
            last_used_time=1627984879.9,
            # Pinned
            is_pinned=True,
            public_bot_id=None,
            owner_user_id="user1",
            embedding_params=EmbeddingParamsModel(
                chunk_size=DEFAULT_EMBEDDING_CONFIG["chunk_size"],
                chunk_overlap=DEFAULT_EMBEDDING_CONFIG["chunk_overlap"],
                enable_partition_pdf=DEFAULT_EMBEDDING_CONFIG["enable_partition_pdf"],
            ),
            generation_params=GenerationParamsModel(
                max_tokens=2000,
                top_k=250,
                top_p=0.999,
                temperature=0.6,
                stop_sequences=["Human: ", "Assistant: "],
            ),
            search_params=SearchParamsModel(
                max_results=20,
            ),
            knowledge=KnowledgeModel(
                source_urls=["https://aws.amazon.com/"],
                sitemap_urls=["https://aws.amazon.sitemap.xml"],
                filenames=["test.txt"],
            ),
            sync_status="RUNNING",
            sync_status_reason="reason",
            sync_last_exec_id="",
            published_api_stack_name=None,
            published_api_datetime=None,
            published_api_codebuild_id=None,
        )
        bot2 = BotModel(
            id="2",
            title="Test Bot",
            description="Test Bot Description",
            instruction="Test Bot Prompt",
            create_time=1627984879.9,
            last_used_time=1627984879.9,
            # Pinned
            is_pinned=True,
            public_bot_id=None,
            owner_user_id="user1",
            embedding_params=EmbeddingParamsModel(
                chunk_size=DEFAULT_EMBEDDING_CONFIG["chunk_size"],
                chunk_overlap=DEFAULT_EMBEDDING_CONFIG["chunk_overlap"],
                enable_partition_pdf=DEFAULT_EMBEDDING_CONFIG["enable_partition_pdf"],
            ),
            generation_params=GenerationParamsModel(
                max_tokens=2000,
                top_k=250,
                top_p=0.999,
                temperature=0.6,
                stop_sequences=["Human: ", "Assistant: "],
            ),
            search_params=SearchParamsModel(
                max_results=20,
            ),
            knowledge=KnowledgeModel(
                source_urls=["https://aws.amazon.com/"],
                sitemap_urls=["https://aws.amazon.sitemap.xml"],
                filenames=["test.txt"],
            ),
            sync_status="RUNNING",
            sync_status_reason="reason",
            sync_last_exec_id="",
            published_api_stack_name=None,
            published_api_datetime=None,
            published_api_codebuild_id=None,
        )
        bot3 = BotModel(
            id="3",
            title="Test Bot",
            description="Test Bot Description",
            instruction="Test Bot Prompt",
            create_time=1627984879.9,
            last_used_time=1627984879.9,
            # Not Pinned
            is_pinned=False,
            public_bot_id=None,
            owner_user_id="user1",
            embedding_params=EmbeddingParamsModel(
                chunk_size=DEFAULT_EMBEDDING_CONFIG["chunk_size"],
                chunk_overlap=DEFAULT_EMBEDDING_CONFIG["chunk_overlap"],
                enable_partition_pdf=DEFAULT_EMBEDDING_CONFIG["enable_partition_pdf"],
            ),
            generation_params=GenerationParamsModel(
                max_tokens=2000,
                top_k=250,
                top_p=0.999,
                temperature=0.6,
                stop_sequences=["Human: ", "Assistant: "],
            ),
            search_params=SearchParamsModel(
                max_results=20,
            ),
            knowledge=KnowledgeModel(
                source_urls=["https://aws.amazon.com/"],
                sitemap_urls=["https://aws.amazon.sitemap.xml"],
                filenames=["test.txt"],
            ),
            sync_status="RUNNING",
            sync_status_reason="reason",
            sync_last_exec_id="",
            published_api_stack_name=None,
            published_api_datetime=None,
            published_api_codebuild_id=None,
        )
        bot4 = BotModel(
            id="4",
            title="Test Bot",
            description="Test Bot Description",
            instruction="Test Bot Prompt",
            create_time=1627984879.9,
            last_used_time=1627984879.9,
            # Not Pinned
            is_pinned=False,
            public_bot_id=None,
            owner_user_id="user1",
            embedding_params=EmbeddingParamsModel(
                chunk_size=DEFAULT_EMBEDDING_CONFIG["chunk_size"],
                chunk_overlap=DEFAULT_EMBEDDING_CONFIG["chunk_overlap"],
                enable_partition_pdf=DEFAULT_EMBEDDING_CONFIG["enable_partition_pdf"],
            ),
            generation_params=GenerationParamsModel(
                max_tokens=2000,
                top_k=250,
                top_p=0.999,
                temperature=0.6,
                stop_sequences=["Human: ", "Assistant: "],
            ),
            search_params=SearchParamsModel(
                max_results=20,
            ),
            knowledge=KnowledgeModel(
                source_urls=["https://aws.amazon.com/"],
                sitemap_urls=["https://aws.amazon.sitemap.xml"],
                filenames=["test.txt"],
            ),
            sync_status="RUNNING",
            sync_status_reason="reason",
            sync_last_exec_id="",
            published_api_stack_name=None,
            published_api_datetime=None,
            published_api_codebuild_id=None,
        )
        public_bot1 = BotModel(
            id="public1",
            title="Test Public Bot",
            description="Test Public Bot Description",
            instruction="Test Public Bot Prompt",
            create_time=1627984879.9,
            last_used_time=1627984879.9,
            is_pinned=True,
            public_bot_id=None,
            owner_user_id="user2",
            embedding_params=EmbeddingParamsModel(
                chunk_size=DEFAULT_EMBEDDING_CONFIG["chunk_size"],
                chunk_overlap=DEFAULT_EMBEDDING_CONFIG["chunk_overlap"],
                enable_partition_pdf=DEFAULT_EMBEDDING_CONFIG["enable_partition_pdf"],
            ),
            generation_params=GenerationParamsModel(
                max_tokens=2000,
                top_k=250,
                top_p=0.999,
                temperature=0.6,
                stop_sequences=["Human: ", "Assistant: "],
            ),
            search_params=SearchParamsModel(
                max_results=20,
            ),
            knowledge=KnowledgeModel(
                source_urls=["https://aws.amazon.com/"],
                sitemap_urls=["https://aws.amazon.sitemap.xml"],
                filenames=["test.txt"],
            ),
            sync_status="RUNNING",
            sync_status_reason="reason",
            sync_last_exec_id="",
            published_api_stack_name=None,
            published_api_datetime=None,
            published_api_codebuild_id=None,
        )
        public_bot2 = BotModel(
            id="public2",
            title="Test Public Bot",
            description="Test Public Bot Description",
            instruction="Test Public Bot Prompt",
            create_time=1627984879.9,
            last_used_time=1627984879.9,
            is_pinned=True,
            public_bot_id=None,
            owner_user_id="user2",
            embedding_params=EmbeddingParamsModel(
                chunk_size=DEFAULT_EMBEDDING_CONFIG["chunk_size"],
                chunk_overlap=DEFAULT_EMBEDDING_CONFIG["chunk_overlap"],
                enable_partition_pdf=DEFAULT_EMBEDDING_CONFIG["enable_partition_pdf"],
            ),
            generation_params=GenerationParamsModel(
                max_tokens=2000,
                top_k=250,
                top_p=0.999,
                temperature=0.6,
                stop_sequences=["Human: ", "Assistant: "],
            ),
            search_params=SearchParamsModel(
                max_results=20,
            ),
            knowledge=KnowledgeModel(
                source_urls=["https://aws.amazon.com/"],
                sitemap_urls=["https://aws.amazon.sitemap.xml"],
                filenames=["test.txt"],
            ),
            sync_status="RUNNING",
            sync_status_reason="reason",
            sync_last_exec_id="",
            published_api_stack_name=None,
            published_api_datetime=None,
            published_api_codebuild_id=None,
        )
        alias1 = BotAliasModel(
            id="alias1",
            # Different from original. Should be updated after `find_all_bots_by_user_id`
            title="Test Alias",
            description="Test Alias Description",
            original_bot_id="public1",
            last_used_time=1627984879.9,
            create_time=1627984879.9,
            # Pinned
            is_pinned=True,
            sync_status="RUNNING",
            has_knowledge=True,
        )
        alias2 = BotAliasModel(
            id="alias2",
            title="Test Alias",
            description="Test Alias Description",
            original_bot_id="public2",
            last_used_time=1627984879.9,
            create_time=1627984879.9,
            # Not Pinned
            is_pinned=False,
            sync_status="RUNNING",
            has_knowledge=True,
        )
        store_bot("user1", bot1)
        store_bot("user1", bot2)
        store_bot("user1", bot3)
        store_bot("user1", bot4)
        store_bot("user2", public_bot1)
        store_bot("user2", public_bot2)
        update_bot_visibility("user2", "public1", True)
        update_bot_visibility("user2", "public2", True)
        store_alias("user1", alias1)
        store_alias("user1", alias2)
        update_bot_publication("user2", "public1", "api1", "build1")

    def tearDown(self) -> None:
        delete_bot_by_id("user1", "1")
        delete_bot_by_id("user1", "2")
        delete_bot_by_id("user1", "3")
        delete_bot_by_id("user1", "4")
        delete_bot_by_id("user2", "public1")
        delete_bot_by_id("user2", "public2")
        delete_alias_by_id("user1", "alias1")
        delete_alias_by_id("user1", "alias2")

    def test_limit(self):
        # Only private bots
        bots = find_private_bots_by_user_id("user1", limit=3)
        self.assertEqual(len(bots), 3)
        fetched_bot_ids = set(bot.id for bot in bots)
        expected_bot_ids = {"1", "2", "3", "4"}
        self.assertTrue(fetched_bot_ids.issubset(expected_bot_ids))

    async def test_find_public_bots_by_ids(self):
        bots = await find_public_bots_by_ids(["public1", "public2", "1", "2"])
        # 2 public bots and 2 private bots
        self.assertEqual(len(bots), 2)

    async def test_find_all_published_bots(self):
        bots, next_token = find_all_published_bots()
        # Bot should not contain unpublished bots
        for bot in bots:
            self.assertIsNotNone(bot.published_api_stack_name)
            self.assertIsNotNone(bot.published_api_datetime)
        # Next token should be None
        self.assertIsNone(next_token)


class TestUpdateBotVisibility(unittest.TestCase):
    def setUp(self) -> None:
        bot1 = BotModel(
            id="1",
            title="Test Bot",
            description="Test Bot Description",
            instruction="Test Bot Prompt",
            create_time=1627984879.9,
            last_used_time=1627984879.9,
            is_pinned=True,
            public_bot_id=None,
            owner_user_id="user1",
            embedding_params=EmbeddingParamsModel(
                chunk_size=DEFAULT_EMBEDDING_CONFIG["chunk_size"],
                chunk_overlap=DEFAULT_EMBEDDING_CONFIG["chunk_overlap"],
                enable_partition_pdf=DEFAULT_EMBEDDING_CONFIG["enable_partition_pdf"],
            ),
            generation_params=GenerationParamsModel(
                max_tokens=2000,
                top_k=250,
                top_p=0.999,
                temperature=0.6,
                stop_sequences=["Human: ", "Assistant: "],
            ),
            search_params=SearchParamsModel(
                max_results=20,
            ),
            knowledge=KnowledgeModel(
                source_urls=["https://aws.amazon.com/"],
                sitemap_urls=["https://aws.amazon.sitemap.xml"],
                filenames=["test.txt"],
            ),
            sync_status="RUNNING",
            sync_status_reason="reason",
            sync_last_exec_id="",
            published_api_stack_name=None,
            published_api_datetime=None,
            published_api_codebuild_id=None,
        )
        bot2 = BotModel(
            id="2",
            title="Test Bot",
            description="Test Bot Description",
            instruction="Test Bot Prompt",
            create_time=1627984879.9,
            last_used_time=1627984879.9,
            is_pinned=True,
            public_bot_id=None,
            owner_user_id="user1",
            embedding_params=EmbeddingParamsModel(
                chunk_size=DEFAULT_EMBEDDING_CONFIG["chunk_size"],
                chunk_overlap=DEFAULT_EMBEDDING_CONFIG["chunk_overlap"],
                enable_partition_pdf=DEFAULT_EMBEDDING_CONFIG["enable_partition_pdf"],
            ),
            generation_params=GenerationParamsModel(
                max_tokens=2000,
                top_k=250,
                top_p=0.999,
                temperature=0.6,
                stop_sequences=["Human: ", "Assistant: "],
            ),
            search_params=SearchParamsModel(
                max_results=20,
            ),
            knowledge=KnowledgeModel(
                source_urls=["https://aws.amazon.com/"],
                sitemap_urls=["https://aws.amazon.sitemap.xml"],
                filenames=["test.txt"],
            ),
            sync_status="RUNNING",
            sync_status_reason="reason",
            sync_last_exec_id="",
            published_api_stack_name=None,
            published_api_datetime=None,
            published_api_codebuild_id=None,
        )
        public1 = BotModel(
            id="public1",
            title="Test Public Bot",
            description="Test Public Bot Description",
            instruction="Test Public Bot Prompt",
            create_time=1627984879.9,
            last_used_time=1627984879.9,
            is_pinned=False,
            public_bot_id="public1",
            owner_user_id="user2",
            embedding_params=EmbeddingParamsModel(
                chunk_size=DEFAULT_EMBEDDING_CONFIG["chunk_size"],
                chunk_overlap=DEFAULT_EMBEDDING_CONFIG["chunk_overlap"],
                enable_partition_pdf=DEFAULT_EMBEDDING_CONFIG["enable_partition_pdf"],
            ),
            generation_params=GenerationParamsModel(
                max_tokens=2000,
                top_k=250,
                top_p=0.999,
                temperature=0.6,
                stop_sequences=["Human: ", "Assistant: "],
            ),
            search_params=SearchParamsModel(
                max_results=20,
            ),
            knowledge=KnowledgeModel(
                source_urls=["https://aws.amazon.com/"],
                sitemap_urls=["https://aws.amazon.sitemap.xml"],
                filenames=["test.txt"],
            ),
            sync_status="RUNNING",
            sync_status_reason="reason",
            sync_last_exec_id="",
            published_api_stack_name=None,
            published_api_datetime=None,
            published_api_codebuild_id=None,
        )
        alias1 = BotAliasModel(
            id="4",
            title="Test Alias",
            description="Test Alias Description",
            original_bot_id="public1",
            last_used_time=1627984879.9,
            create_time=1627984879.9,
            is_pinned=True,
            sync_status="RUNNING",
            has_knowledge=True,
        )
        store_bot("user1", bot1)
        store_bot("user1", bot2)
        store_bot("user2", public1)
        update_bot_visibility("user2", "public1", True)
        store_alias("user1", alias1)

    def tearDown(self) -> None:
        delete_bot_by_id("user1", "1")
        delete_bot_by_id("user1", "2")
        delete_bot_by_id("user2", "public1")
        delete_alias_by_id("user1", "4")

    def test_update_bot_visibility(self):
        # Change original tilte
        update_bot(
            "user2",
            "public1",
            title="Updated Title",
            description="",
            instruction="",
            embedding_params=EmbeddingParamsModel(
                chunk_size=DEFAULT_EMBEDDING_CONFIG["chunk_size"],
                chunk_overlap=DEFAULT_EMBEDDING_CONFIG["chunk_overlap"],
                enable_partition_pdf=DEFAULT_EMBEDDING_CONFIG["enable_partition_pdf"],
            ),
            generation_params=GenerationParamsModel(
                max_tokens=2000,
                top_k=250,
                top_p=0.999,
                temperature=0.6,
                stop_sequences=["Human: ", "Assistant: "],
            ),
            search_params=SearchParamsModel(
                max_results=20,
            ),
            knowledge=KnowledgeModel(source_urls=[], sitemap_urls=[], filenames=[]),
            sync_status="RUNNING",
            sync_status_reason="",
        )
        bots = fetch_all_bots_by_user_id("user1", limit=3)
        self.assertEqual(len(bots), 3)
        self.assertEqual(bots[0].id, "1")
        self.assertEqual(bots[1].id, "2")
        self.assertEqual(bots[2].id, "public1")
        self.assertEqual(bots[2].title, "Updated Title")
        self.assertEqual(bots[2].available, True)

        # Make private
        update_bot_visibility("user2", "public1", False)
        bots = fetch_all_bots_by_user_id("user1", limit=3)
        self.assertEqual(len(bots), 3)
        self.assertEqual(bots[0].id, "1")
        self.assertEqual(bots[1].id, "2")
        self.assertEqual(bots[2].id, "public1")
        # Public bot is NOT available. But title is still the latest one
        self.assertEqual(bots[2].title, "Updated Title")
        self.assertEqual(bots[2].available, False)


if __name__ == "__main__":
    unittest.main()<|MERGE_RESOLUTION|>--- conflicted
+++ resolved
@@ -90,10 +90,7 @@
             bot.embedding_params.chunk_overlap,
             DEFAULT_EMBEDDING_CONFIG["chunk_overlap"],
         )
-<<<<<<< HEAD
-=======
-
->>>>>>> 4fae0bb5
+
         self.assertEqual(
             bot.embedding_params.enable_partition_pdf,
             DEFAULT_EMBEDDING_CONFIG["enable_partition_pdf"],
@@ -304,7 +301,6 @@
         self.assertEqual(bot.instruction, "Updated Instruction")
         self.assertEqual(bot.embedding_params.chunk_size, 500)
         self.assertEqual(bot.embedding_params.chunk_overlap, 100)
-        self.assertEqual(bot.embedding_params.enable_partition_pdf, False)
 
         self.assertEqual(bot.embedding_params.enable_partition_pdf, False)
 
