import os
from datetime import datetime
from typing import List, Literal

import boto3
from anthropic import AnthropicBedrock
from app.repositories.models.conversation import MessageModel
from botocore.client import Config
from botocore.exceptions import ClientError

REGION = os.environ.get("REGION", "us-east-1")
BEDROCK_REGION = os.environ.get("BEDROCK_REGION", "us-east-1")
PUBLISH_API_CODEBUILD_PROJECT_NAME = os.environ.get(
    "PUBLISH_API_CODEBUILD_PROJECT_NAME", ""
)


def is_running_on_lambda():
    return "AWS_EXECUTION_ENV" in os.environ


def is_anthropic_model(model_id: str) -> bool:
    return model_id.startswith("anthropic") or False


def get_bedrock_client(region=BEDROCK_REGION):
    client = boto3.client("bedrock-runtime", region)
    return client

<<<<<<< HEAD
def get_bedrock_client(region=BEDROCK_REGION):
    client = boto3.client("bedrock-runtime", region)
=======

def get_anthropic_client(region=BEDROCK_REGION):
    client = AnthropicBedrock(aws_region=region)
>>>>>>> 60b8689f
    return client

def get_current_time():
    # Get current time as milliseconds epoch time
    return int(datetime.now().timestamp() * 1000)


def generate_presigned_url(
    bucket: str,
    key: str,
    content_type: str | None = None,
    expiration=3600,
    client_method: Literal["put_object", "get_object"] = "put_object",
):
    # See: https://github.com/boto/boto3/issues/421#issuecomment-1849066655
    client = boto3.client(
        "s3",
        region_name=REGION,
        config=Config(signature_version="v4", s3={"addressing_style": "path"}),
    )
    params = {"Bucket": bucket, "Key": key}
    if content_type:
        params["ContentType"] = content_type
    response = client.generate_presigned_url(
        ClientMethod=client_method,
        Params=params,
        ExpiresIn=expiration,
        HttpMethod="PUT" if client_method == "put_object" else "GET",
    )

    return response


def compose_upload_temp_s3_prefix(user_id: str, bot_id: str) -> str:
    return f"{user_id}/{bot_id}/_temp/"


def compose_upload_temp_s3_path(user_id: str, bot_id: str, filename: str) -> str:
    """Compose S3 path for temporary files.
    This path is used for uploading files to S3.
    """
    prefix = compose_upload_temp_s3_prefix
    return f"{prefix(user_id, bot_id)}{filename}"


def compose_upload_document_s3_path(user_id: str, bot_id: str, filename: str) -> str:
    """Compose S3 path for documents.
    The files on this path is used for embedding.
    """
    return f"{user_id}/{bot_id}/documents/{filename}"


def delete_file_from_s3(bucket: str, key: str):
    client = boto3.client("s3")

    # Check if the file exists
    try:
        client.head_object(Bucket=bucket, Key=key)
    except ClientError as e:
        if e.response["Error"]["Code"] == "404":
            raise FileNotFoundError(f"The file does not exist in bucket.")
        else:
            raise

    response = client.delete_object(Bucket=bucket, Key=key)
    return response


def delete_files_with_prefix_from_s3(bucket: str, prefix: str):
    """Delete all objects with the given prefix from the given bucket."""
    client = boto3.client("s3")
    response = client.list_objects_v2(Bucket=bucket, Prefix=prefix)

    if "Contents" not in response:
        return

    for obj in response["Contents"]:
        client.delete_object(Bucket=bucket, Key=obj["Key"])


def check_if_file_exists_in_s3(bucket: str, key: str):
    client = boto3.client("s3")

    # Check if the file exists
    try:
        client.head_object(Bucket=bucket, Key=key)
    except ClientError as e:
        if e.response["Error"]["Code"] == "404":
            return False
        else:
            raise

    return True


def move_file_in_s3(bucket: str, key: str, new_key: str):
    client = boto3.client("s3")

    # Check if the file exists
    try:
        client.head_object(Bucket=bucket, Key=key)
    except ClientError as e:
        if e.response["Error"]["Code"] == "404":
            raise FileNotFoundError(f"The file does not exist in bucket.")
        else:
            raise

    response = client.copy_object(
        Bucket=bucket, Key=new_key, CopySource={"Bucket": bucket, "Key": key}
    )
    response = client.delete_object(Bucket=bucket, Key=key)
    return response


def start_codebuild_project(environment_variables: dict) -> str:
    environment_variables_override = [
        {"name": key, "value": value} for key, value in environment_variables.items()
    ]
    client = boto3.client("codebuild")
    response = client.start_build(
        projectName=PUBLISH_API_CODEBUILD_PROJECT_NAME,
        environmentVariablesOverride=environment_variables_override,
    )
    return response["build"]["id"]<|MERGE_RESOLUTION|>--- conflicted
+++ resolved
@@ -27,14 +27,9 @@
     client = boto3.client("bedrock-runtime", region)
     return client
 
-<<<<<<< HEAD
-def get_bedrock_client(region=BEDROCK_REGION):
-    client = boto3.client("bedrock-runtime", region)
-=======
 
 def get_anthropic_client(region=BEDROCK_REGION):
     client = AnthropicBedrock(aws_region=region)
->>>>>>> 60b8689f
     return client
 
 def get_current_time():
