--- conflicted
+++ resolved
@@ -90,18 +90,16 @@
             bot.embedding_params.chunk_overlap,
             DEFAULT_EMBEDDING_CONFIG["chunk_overlap"],
         )
-<<<<<<< HEAD
+
         self.assertEqual(
             bot.embedding_params.enable_partition_pdf,
             DEFAULT_EMBEDDING_CONFIG["enable_partition_pdf"],
         )
-=======
         self.assertEqual(bot.generation_params.max_tokens, 2000)
         self.assertEqual(bot.generation_params.top_k, 250)
         self.assertEqual(bot.generation_params.top_p, 0.999)
         self.assertEqual(bot.generation_params.temperature, 0.6)
 
->>>>>>> de4f042f
         self.assertEqual(bot.knowledge.source_urls, ["https://aws.amazon.com/"])
         self.assertEqual(bot.knowledge.sitemap_urls, ["https://aws.amazon.sitemap.xml"])
         self.assertEqual(bot.knowledge.filenames, ["test.txt"])
@@ -303,16 +301,14 @@
         self.assertEqual(bot.instruction, "Updated Instruction")
         self.assertEqual(bot.embedding_params.chunk_size, 500)
         self.assertEqual(bot.embedding_params.chunk_overlap, 100)
-<<<<<<< HEAD
+
         self.assertEqual(bot.embedding_params.enable_partition_pdf, False)
-=======
 
         self.assertEqual(bot.generation_params.max_tokens, 2500)
         self.assertEqual(bot.generation_params.top_k, 200)
         self.assertEqual(bot.generation_params.top_p, 0.99)
         self.assertEqual(bot.generation_params.temperature, 0.2)
 
->>>>>>> de4f042f
         self.assertEqual(bot.knowledge.source_urls, ["https://updated.com/"])
         self.assertEqual(bot.knowledge.sitemap_urls, ["https://updated.xml"])
         self.assertEqual(bot.knowledge.filenames, ["updated.txt"])
