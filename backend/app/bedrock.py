import json
import logging
import os

<<<<<<< HEAD
from anthropic import Anthropic
from app.config import ANTHROPIC_PRICING, EMBEDDING_CONFIG, GENERATION_CONFIG
=======
from app.config import EMBEDDING_CONFIG, GENERATION_CONFIG
from app.repositories.model import MessageModel
>>>>>>> 82b799fb
from app.utils import get_bedrock_client

logger = logging.getLogger(__name__)

BEDROCK_REGION = os.environ.get("BEDROCK_REGION", "us-east-1")


client = get_bedrock_client()
anthropic_client = Anthropic()


def compose_args_for_anthropic_client(
    messages: list[MessageModel],
    model: str,
    instruction: str | None = None,
    stream: bool = False,
) -> dict:
    """Compose arguments for Anthropic client.
    Ref: https://docs.anthropic.com/claude/reference/messages_post
    """
    arg_messages = []
    for message in messages:
        if message.role not in ["system", "instruction"]:
            content = []
            for c in message.content:
                if c.content_type == "text":
                    content.append(
                        {
                            "type": "text",
                            "text": c.body,
                        }
                    )
                elif c.content_type == "image":
                    content.append(
                        {
                            "type": "image",
                            "source": {
                                "type": "base64",
                                "media_type": c.media_type,
                                "data": c.body,
                            },
                        }
                    )
            m = {"role": message.role, "content": content}
            arg_messages.append(m)

    args = {
        **GENERATION_CONFIG,
        "model": get_model_id(model),
        "messages": arg_messages,
        "stream": stream,
    }
    if instruction:
        args["system"] = instruction
    return args


def count_tokens(text: str) -> int:
    return anthropic_client.count_tokens(text)


def calculate_price(
    model: str, input_tokens: int, output_tokens: int, region: str = BEDROCK_REGION
) -> float:
    if region in ("us-east-1", "us-west-2", "ap-northeast-1"):
        input_price = ANTHROPIC_PRICING[region][model]["input"]
        output_price = ANTHROPIC_PRICING[region][model]["output"]

    else:
        logger.warning(f"Unsupported region: {region}. Using default pricing.")
        input_price = ANTHROPIC_PRICING["default"][model]["input"]
        output_price = ANTHROPIC_PRICING["default"][model]["output"]

    return input_price * input_tokens / 1000.0 + output_price * output_tokens / 1000.0


def get_model_id(model: str) -> str:
    # Ref: https://docs.aws.amazon.com/bedrock/latest/userguide/model-ids-arns.html
    if model == "claude-v2":
        return "anthropic.claude-v2:1"
    elif model == "claude-instant-v1":
        return "anthropic.claude-instant-v1"
    elif model == "claude-v3-sonnet":
        return "anthropic.claude-3-sonnet-20240229-v1:0"
    else:
        raise NotImplementedError()


def calculate_query_embedding(question: str) -> list[float]:
    model_id = EMBEDDING_CONFIG["model_id"]

    # Currently only supports "cohere.embed-multilingual-v3"
    assert model_id == "cohere.embed-multilingual-v3"

    payload = json.dumps({"texts": [question], "input_type": "search_query"})
    accept = "application/json"
    content_type = "application/json"

    response = client.invoke_model(
        accept=accept, contentType=content_type, body=payload, modelId=model_id
    )
    output = json.loads(response.get("body").read())
    embedding = output.get("embeddings")[0]

    return embedding


def calculate_document_embeddings(documents: list[str]) -> list[list[float]]:
    def _calculate_document_embeddings(documents: list[str]) -> list[list[float]]:
        payload = json.dumps({"texts": documents, "input_type": "search_document"})
        accept = "application/json"
        content_type = "application/json"

        response = client.invoke_model(
            accept=accept, contentType=content_type, body=payload, modelId=model_id
        )
        output = json.loads(response.get("body").read())
        embeddings = output.get("embeddings")

        return embeddings

    BATCH_SIZE = 10
    model_id = EMBEDDING_CONFIG["model_id"]

    # Currently only supports "cohere.embed-multilingual-v3"
    assert model_id == "cohere.embed-multilingual-v3"

    embeddings = []
    for i in range(0, len(documents), BATCH_SIZE):
        # Split documents into batches to avoid exceeding the payload size limit
        batch = documents[i : i + BATCH_SIZE]
        embeddings += _calculate_document_embeddings(batch)

    return embeddings<|MERGE_RESOLUTION|>--- conflicted
+++ resolved
@@ -2,13 +2,9 @@
 import logging
 import os
 
-<<<<<<< HEAD
-from anthropic import Anthropic
+from anthropic import AnthropicBedrock
 from app.config import ANTHROPIC_PRICING, EMBEDDING_CONFIG, GENERATION_CONFIG
-=======
-from app.config import EMBEDDING_CONFIG, GENERATION_CONFIG
-from app.repositories.model import MessageModel
->>>>>>> 82b799fb
+from app.repositories.models.conversation import MessageModel
 from app.utils import get_bedrock_client
 
 logger = logging.getLogger(__name__)
@@ -17,7 +13,7 @@
 
 
 client = get_bedrock_client()
-anthropic_client = Anthropic()
+anthropic_client = AnthropicBedrock()
 
 
 def compose_args_for_anthropic_client(
@@ -64,10 +60,6 @@
     if instruction:
         args["system"] = instruction
     return args
-
-
-def count_tokens(text: str) -> int:
-    return anthropic_client.count_tokens(text)
 
 
 def calculate_price(
