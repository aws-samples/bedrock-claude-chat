--- conflicted
+++ resolved
@@ -6,11 +6,6 @@
 from decimal import Decimal as decimal
 
 import boto3
-<<<<<<< HEAD
-from anthropic.types import ContentBlockDeltaEvent
-from anthropic.types import Message as AnthropicMessage
-from anthropic.types import MessageDeltaEvent, MessageStopEvent
-=======
 from app.agents.agent import AgentExecutor, create_react_agent, format_log_to_str
 from app.agents.handlers.apigw_websocket import ApigwWebsocketCallbackHandler
 from app.agents.handlers.token_count import get_token_count_callback
@@ -19,26 +14,14 @@
 from app.agents.tools.knowledge import AnswerWithKnowledgeTool
 from app.agents.tools.rdb_sql.tool import get_sql_tools
 from app.agents.tools.weather import today_weather_tool
->>>>>>> 0259c82d
 from app.auth import verify_token
 from app.bedrock import compose_args
 from app.repositories.conversation import RecordNotFoundError, store_conversation
 from app.repositories.models.conversation import ChunkModel, ContentModel, MessageModel
-<<<<<<< HEAD
 from app.routes.schemas.conversation import ChatInput
-from app.usecases.bot import modify_bot_last_used_time
-from app.usecases.chat import (
-    get_bedrock_response,
-    insert_knowledge,
-    prepare_conversation,
-    trace_to_root,
-)
-=======
-from app.routes.schemas.conversation import ChatInputWithToken
 from app.stream import OnStopInput, get_stream_handler_type
 from app.usecases.bot import modify_bot_last_used_time
 from app.usecases.chat import insert_knowledge, prepare_conversation, trace_to_root
->>>>>>> 0259c82d
 from app.utils import get_anthropic_client, get_current_time, is_anthropic_model
 from app.vector_search import filter_used_results, search_related_docs
 from boto3.dynamodb.conditions import Key
@@ -164,9 +147,7 @@
         last_data_to_send = json.dumps(
             dict(status="STREAMING_END", completion="", stop_reason="agent_finish")
         ).encode("utf-8")
-        gatewayapi.post_to_connection(
-            ConnectionId=connection_id, Data=last_data_to_send
-        )
+        gatewayapi.post_to_connection(ConnectionId=connection_id, Data=last_data_to_send)
 
         return {"statusCode": 200, "body": "Message sent."}
 
@@ -253,19 +234,10 @@
 
         # Store conversation before finish streaming so that front-end can avoid 404 issue
         store_conversation(user_id, conversation)
-
-<<<<<<< HEAD
-    # Send last completion after saving conversation
-    try:
-        logger.debug(f"Sending last completion: {last_data_to_send.decode('utf-8')}")
-        gatewayapi.post_to_connection(ConnectionId=connection_id, Data=last_data_to_send)
-=======
         last_data_to_send = json.dumps(
             dict(status="STREAMING_END", completion="", stop_reason=arg.stop_reason)
         ).encode("utf-8")
-        gatewayapi.post_to_connection(
-            ConnectionId=connection_id, Data=last_data_to_send
-        )
+        gatewayapi.post_to_connection(ConnectionId=connection_id, Data=last_data_to_send)
 
     stream_handler = get_stream_handler_type(chat_input.message.model)(
         model=chat_input.message.model,
@@ -276,7 +248,6 @@
         for _ in stream_handler.run(args):
             # `StreamHandler.run` returns a generator, so need to iterate
             ...
->>>>>>> 0259c82d
     except Exception as e:
         logger.error(f"Failed to run stream handler: {e}")
         return {
