import os
from datetime import datetime
from typing import List

import boto3
<<<<<<< HEAD
from app.repositories.models.conversation import MessageModel
=======
from anthropic import AnthropicBedrock
from app.repositories.model import MessageModel
>>>>>>> 82b799fb
from botocore.client import Config
from botocore.exceptions import ClientError

BEDROCK_REGION = os.environ.get("BEDROCK_REGION", "us-east-1")
PUBLISH_API_CODEBUILD_PROJECT_NAME = os.environ.get(
    "PUBLISH_API_CODEBUILD_PROJECT_NAME", ""
)


def is_running_on_lambda():
    return "AWS_EXECUTION_ENV" in os.environ


def get_bedrock_client(region=BEDROCK_REGION):
    client = boto3.client("bedrock-runtime", region)
    return client


def get_anthropic_client(region=BEDROCK_REGION):
    client = AnthropicBedrock(aws_region=region)

    return client


def get_current_time():
    # Get current time as milliseconds epoch time
    return int(datetime.now().timestamp() * 1000)


def generate_presigned_url(bucket: str, key: str, content_type: str, expiration=3600):
    client = boto3.client("s3", config=Config(signature_version="s3v4"))
    response = client.generate_presigned_url(
        "put_object",
        Params={"Bucket": bucket, "Key": key, "ContentType": content_type},
        ExpiresIn=expiration,
    )

    return response


def compose_upload_temp_s3_prefix(user_id: str, bot_id: str) -> str:
    return f"{user_id}/{bot_id}/_temp/"


def compose_upload_temp_s3_path(user_id: str, bot_id: str, filename: str) -> str:
    """Compose S3 path for temporary files.
    This path is used for uploading files to S3.
    """
    prefix = compose_upload_temp_s3_prefix
    return f"{prefix(user_id, bot_id)}{filename}"


def compose_upload_document_s3_path(user_id: str, bot_id: str, filename: str) -> str:
    """Compose S3 path for documents.
    The files on this path is used for embedding.
    """
    return f"{user_id}/{bot_id}/documents/{filename}"


def delete_file_from_s3(bucket: str, key: str):
    client = boto3.client("s3")

    # Check if the file exists
    try:
        client.head_object(Bucket=bucket, Key=key)
    except ClientError as e:
        if e.response["Error"]["Code"] == "404":
            raise FileNotFoundError(f"The file does not exist in bucket.")
        else:
            raise

    response = client.delete_object(Bucket=bucket, Key=key)
    return response


def delete_files_with_prefix_from_s3(bucket: str, prefix: str):
    """Delete all objects with the given prefix from the given bucket."""
    client = boto3.client("s3")
    response = client.list_objects_v2(Bucket=bucket, Prefix=prefix)

    if "Contents" not in response:
        return

    for obj in response["Contents"]:
        client.delete_object(Bucket=bucket, Key=obj["Key"])


def check_if_file_exists_in_s3(bucket: str, key: str):
    client = boto3.client("s3")

    # Check if the file exists
    try:
        client.head_object(Bucket=bucket, Key=key)
    except ClientError as e:
        if e.response["Error"]["Code"] == "404":
            return False
        else:
            raise

    return True


def move_file_in_s3(bucket: str, key: str, new_key: str):
    client = boto3.client("s3")

    # Check if the file exists
    try:
        client.head_object(Bucket=bucket, Key=key)
    except ClientError as e:
        if e.response["Error"]["Code"] == "404":
            raise FileNotFoundError(f"The file does not exist in bucket.")
        else:
            raise

    response = client.copy_object(
        Bucket=bucket, Key=new_key, CopySource={"Bucket": bucket, "Key": key}
    )
    response = client.delete_object(Bucket=bucket, Key=key)
    return response


def start_codebuild_project(environment_variables: dict) -> str:
    environment_variables_override = [
        {"name": key, "value": value} for key, value in environment_variables.items()
    ]
    client = boto3.client("codebuild")
    response = client.start_build(
        projectName=PUBLISH_API_CODEBUILD_PROJECT_NAME,
        environmentVariablesOverride=environment_variables_override,
    )
    return response["build"]["id"]<|MERGE_RESOLUTION|>--- conflicted
+++ resolved
@@ -3,12 +3,8 @@
 from typing import List
 
 import boto3
-<<<<<<< HEAD
+from anthropic import AnthropicBedrock
 from app.repositories.models.conversation import MessageModel
-=======
-from anthropic import AnthropicBedrock
-from app.repositories.model import MessageModel
->>>>>>> 82b799fb
 from botocore.client import Config
 from botocore.exceptions import ClientError
 
