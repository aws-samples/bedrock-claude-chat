import i18next from 'i18next';
import detector from 'i18next-browser-languagedetector';
import { initReactI18next } from 'react-i18next';
import en from './en';
import ja from './ja';
import ko from './ko';
import zh from './zh';
<<<<<<< HEAD
import fr from './fr'
=======
import fr from './fr';
>>>>>>> 239607be

export const LANGUAGES: {
  value: string;
  label: string;
}[] = [
  {
    value: 'en',
    label: 'English',
  },
  {
    value: 'fr',
<<<<<<< HEAD
    label: 'French',
=======
    label: 'Français',
>>>>>>> 239607be
  },
  {
    value: 'ja',
    label: '日本語',
  },
  {
    value: 'ko',
    label: '한국어',
  },
  {
    value: 'zh',
    label: '中文',
  },
];

const resources = {
  en,
  fr,
  ja,
  ko,
  zh,
  fr,
};

// Settings i18n
const i18n = i18next
  .use(initReactI18next)
  .use(detector)
  .init({
    resources,
    fallbackLng: 'en',
    interpolation: {
      escapeValue: false, // react already safes from xss => https://www.i18next.com/translation-function/interpolation#unescape
    },
  });

export default i18n;<|MERGE_RESOLUTION|>--- conflicted
+++ resolved
@@ -5,11 +5,7 @@
 import ja from './ja';
 import ko from './ko';
 import zh from './zh';
-<<<<<<< HEAD
-import fr from './fr'
-=======
 import fr from './fr';
->>>>>>> 239607be
 
 export const LANGUAGES: {
   value: string;
@@ -21,11 +17,7 @@
   },
   {
     value: 'fr',
-<<<<<<< HEAD
-    label: 'French',
-=======
     label: 'Français',
->>>>>>> 239607be
   },
   {
     value: 'ja',
