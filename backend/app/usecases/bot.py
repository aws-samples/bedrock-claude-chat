--- conflicted
+++ resolved
@@ -131,13 +131,12 @@
         else DEFAULT_EMBEDDING_CONFIG["chunk_overlap"]
     )
 
-<<<<<<< HEAD
     enable_partition_pdf = (
         bot_input.embedding_params.enable_partition_pdf
         if bot_input.embedding_params
         else DEFAULT_EMBEDDING_CONFIG["enable_partition_pdf"]
-=======
-    generation_params = (
+
+      generation_params = (
         bot_input.generation_params.model_dump()
         if bot_input.generation_params
         else DEFAULT_GENERATION_CONFIG
@@ -147,7 +146,6 @@
         bot_input.search_params.model_dump()
         if bot_input.search_params
         else DEFAULT_SEARCH_CONFIG
->>>>>>> de4f042f
     )
 
     store_bot(
@@ -248,12 +246,11 @@
         else DEFAULT_EMBEDDING_CONFIG["chunk_overlap"]
     )
 
-<<<<<<< HEAD
     enable_partition_pdf = (
         modify_input.embedding_params.enable_partition_pdf
         if modify_input.embedding_params
         else DEFAULT_EMBEDDING_CONFIG["enable_partition_pdf"]
-=======
+
     generation_params = (
         modify_input.generation_params.model_dump()
         if modify_input.generation_params
@@ -264,7 +261,6 @@
         modify_input.search_params.model_dump()
         if modify_input.search_params
         else DEFAULT_SEARCH_CONFIG
->>>>>>> de4f042f
     )
 
     # if knowledge and embedding_params are not updated, skip embeding process.
