# Bedrock Claude Chat

![](https://github.com/aws-samples/bedrock-claude-chat/actions/workflows/cdk.yml/badge.svg)

> [!Tip]
<<<<<<< HEAD
> 🔔**API publication feature released.** See [release](TODO) for the detail.
=======
> 🔔**Multi-modal chat by [Claude v3 (Haiku, Sonnet)](https://aws.amazon.com/jp/about-aws/whats-new/2024/03/anthropics-claude-3-sonnet-model-amazon-bedrock/) is available now**. See [Release](https://github.com/aws-samples/bedrock-claude-chat/releases/tag/v0.4.4) for details.
>>>>>>> d85098cf

> [!Warning]
> The current version (`v0.4.x`) has no compatibility with the previous version (~`v0.3.0`) due to changes in the DynamoDB table schema. **Please note that the UPDATE (i.e. `cdk deploy`) FROM PREVIOuS VERSION TO `v0.4.x` WILL DESTROY ALL OF THE EXISTING CONVERSATIONS.**

This repository is a sample chatbot using the Anthropic company's LLM [Claude](https://www.anthropic.com/), one of the foundational models provided by [Amazon Bedrock](https://aws.amazon.com/bedrock/) for generative AI.

### Basic Conversation

Not only text but also images are available with [Anthropic's Claude 3](https://www.anthropic.com/news/claude-3-family). Currently we support `Haiku` and `Sonnet`.

![](./docs/imgs/demo.gif)

<<<<<<< HEAD
=======
> [!Note]
> Currently the image will be compressed into 800px jpeg due to DynamoDB's [item size limitation](https://docs.aws.amazon.com/amazondynamodb/latest/developerguide/ServiceQuotas.html#limits-items). [Issue](https://github.com/aws-samples/bedrock-claude-chat/issues/131)

>>>>>>> d85098cf
### Bot Personalization

Add your own instruction and give external knowledge as URL or files (a.k.a [RAG](./docs/RAG.md)). The bot can be shared among application users. The customized bot also can be published as stand-alone API (See the [detail](./docs/PUBLISH_API.md)).

![](./docs/imgs/bot_creation.png)
![](./docs/imgs/bot_chat.png)
![](./docs/imgs/bot_api_publish_screenshot3.png)

### Administrator dashboard

Analyze usage for each user / bot on administrator dashboard. [detail](./docs/ADMINISTRATOR.md)
![](./docs/imgs/admin_bot_analytics.png)

## 📚 Supported Languages

- English 💬
- 日本語 💬 (ドキュメントは[こちら](./docs/README_ja.md))
- 한국어 💬
- 中文 💬
- Français 💬
- Deutsch 💬

## 🚀 Super-easy Deployment

- In the us-east-1 region, open [Bedrock Model access](https://us-east-1.console.aws.amazon.com/bedrock/home?region=us-east-1#/modelaccess) > `Manage model access` > Check `Anthropic / Claude 3 Haiku`, `Anthropic / Claude 3 Sonnet` and `Cohere / Embed Multilingual` then `Save changes`.

<details>
<summary>Screenshot</summary>

![](./docs/imgs/model_screenshot.png)

</details>

- Open [CloudShell](https://console.aws.amazon.com/cloudshell/home) at the region where you want to deploy
- Run deployment via following commands

```sh
git clone https://github.com/aws-samples/bedrock-claude-chat.git
cd bedrock-claude-chat
chmod +x bin.sh
./bin.sh
```

- After about 30 minutes, you will get the following output, which you can access from your browser

```
Frontend URL: https://xxxxxxxxx.cloudfront.net
```

![](./docs/imgs/signin.png)

The sign-up screen will appear as shown above, where you can register your email and log in.

> [!Important]
> This deployment method allows anyone with the URL to sign up. For production use, we strongly recommend adding IP address restrictions or disabling self-signup to mitigate security risks. To set up, [Deploy using CDK](#deploy-using-cdk) for IP address restrictions or [Disable self sign up](#disable-self-sign-up).

## Architecture

It's an architecture built on AWS managed services, eliminating the need for infrastructure management. Utilizing Amazon Bedrock, there's no need to communicate with APIs outside of AWS. This enables deploying scalable, reliable, and secure applications.

- [Amazon DynamoDB](https://aws.amazon.com/dynamodb/): NoSQL database for conversation history storage
- [Amazon API Gateway](https://aws.amazon.com/api-gateway/) + [AWS Lambda](https://aws.amazon.com/lambda/): Backend API endpoint ([AWS Lambda Web Adapter](https://github.com/awslabs/aws-lambda-web-adapter), [FastAPI](https://fastapi.tiangolo.com/))
- [Amazon CloudFront](https://aws.amazon.com/cloudfront/) + [S3](https://aws.amazon.com/s3/): Frontend application delivery ([React](https://react.dev/), [Tailwind CSS](https://tailwindcss.com/))
- [AWS WAF](https://aws.amazon.com/waf/): IP address restriction
- [Amazon Cognito](https://aws.amazon.com/cognito/): User authentication
- [Amazon Bedrock](https://aws.amazon.com/bedrock/): Managed service to utilize foundational models via APIs. Claude is used for chat response and Cohere for vector embedding
- [Amazon EventBridge Pipes](https://aws.amazon.com/eventbridge/pipes/): Receiving event from DynamoDB stream and launching ECS task to embed external knowledge
- [Amazon Elastic Container Service](https://aws.amazon.com/ecs/): Run crawling, parsing and embedding tasks. [Cohere Multilingual](https://txt.cohere.com/multilingual/) is the model used for embedding.
- [Amazon Aurora PostgreSQL](https://aws.amazon.com/rds/aurora/): Scalable vector store with [pgvector](https://github.com/pgvector/pgvector) plugin
- [Amazon Athena](https://aws.amazon.com/athena/): Query service to analyze S3 bucket

![](docs/imgs/arch.png)

## Features and Roadmap

<details>
<summary>Basic chat features</summary>

- [x] Authentication (Sign-up, Sign-in)
- [x] Creation, storage, and deletion of conversations
- [x] Copying of chatbot replies
- [x] Automatic subject suggestion for conversations
- [x] Syntax highlighting for code
- [x] Rendering of Markdown
- [x] Streaming Response
- [x] IP address restriction
- [x] Edit message & re-send
- [x] I18n
- [x] Model switch
</details>

<details>
<summary>Customized bot features</summary>

- [x] Customized bot creation
- [x] Customized bot sharing
- [x] Publish as stand-alone API
</details>

<details>
<summary>RAG features</summary>

- [x] Web (html)
- [x] Text data (txt, csv, markdown and etc)
- [x] PDF
- [x] Microsoft office files (pptx, docx, xlsx)
- [x] Youtube transcript
- [ ] Import from S3 bucket
- [ ] Import external existing Kendra / OpenSearch / KnowledgeBase
</details>

<details>
<summary>Admin features</summary>

- [x] Tracking usage fees per bot
- [x] List all published bot
</details>

## Deploy using CDK

Super-easy Deployment uses [AWS CodeBuild](https://aws.amazon.com/codebuild/) to perform deployment by CDK internally. This section describes the procedure for deploying directly with CDK.

- Please have UNIX, Docker and a Node.js runtime environment. If not, you can also use [Cloud9](https://github.com/aws-samples/cloud9-setup-for-prototyping)

> [!Important]
> If there is insufficient storage space in the local environment during deployment, CDK bootstrapping may result in an error. If you are running in Cloud9 etc., we recommend expanding the volume size of the instance before deploying.

- Clone this repository

```
git clone https://github.com/aws-samples/bedrock-claude-chat
```

- Install npm packages

```
cd bedrock-claude-chat
cd cdk
npm ci
```

- Install [AWS CDK](https://aws.amazon.com/cdk/)

```
npm i -g aws-cdk
```

- Before deploying the CDK, you will need to work with Bootstrap once for the region you are deploying to. In this example, we will deploy to the us-east-1 region. Please replace your account id into `<account id>`.

```
cdk bootstrap aws://<account id>/us-east-1
```

- If necessary, edit the following entries in [cdk.json](./cdk/cdk.json) if necessary.

  - `bedrockRegion`: Region where Bedrock is available. **NOTE: Bedrock does NOT support all regions for now.**
  - `allowedIpV4AddressRanges`, `allowedIpV6AddressRanges`: Allowed IP Address range.

- Deploy this sample project

```
cdk deploy --require-approval never --all
```

- You will get output similar to the following. The URL of the web app will be output in `BedrockChatStack.FrontendURL`, so please access it from your browser.

```sh
 ✅  BedrockChatStack

✨  Deployment time: 78.57s

Outputs:
BedrockChatStack.AuthUserPoolClientIdXXXXX = xxxxxxx
BedrockChatStack.AuthUserPoolIdXXXXXX = ap-northeast-1_XXXX
BedrockChatStack.BackendApiBackendApiUrlXXXXX = https://xxxxx.execute-api.ap-northeast-1.amazonaws.com
BedrockChatStack.FrontendURL = https://xxxxx.cloudfront.net
```

## Others

### Configure text generation / embedding parameters

Edit [config.py](./backend/app/config.py) and run `cdk deploy`.

```py
# See: https://docs.anthropic.com/claude/reference/complete_post
GENERATION_CONFIG = {
    "max_tokens": 2000,
    "top_k": 250,
    "top_p": 0.999,
    "temperature": 0.6,
    "stop_sequences": ["Human: ", "Assistant: "],
}

EMBEDDING_CONFIG = {
    "model_id": "cohere.embed-multilingual-v3",
    "chunk_size": 1000,
    "chunk_overlap": 200,
}
```

### Remove resources

If using cli and CDK, please `cdk destroy`. If not, access [CloudFormation](https://console.aws.amazon.com/cloudformation/home) and then delete `BedrockChatStack` and `FrontendWafStack` manually. Please note that `FrontendWafStack` is in `us-east-1` region.

### Language Settings

This asset automatically detects the language using [i18next-browser-languageDetector](https://github.com/i18next/i18next-browser-languageDetector). You can switch languages from the application menu. Alternatively, you can use Query String to set the language as shown below.

> `https://example.com?lng=ja`

### Disable self sign up

This sample has self sign up enabled by default. To disable self sign up, open [auth.ts](./cdk/lib/constructs/auth.ts) and switch `selfSignUpEnabled` as `false`, then re-deploy.

```ts
const userPool = new UserPool(this, "UserPool", {
  passwordPolicy: {
    requireUppercase: true,
    requireSymbols: true,
    requireDigits: true,
    minLength: 8,
  },
  // true -> false
  selfSignUpEnabled: false,
  signInAliases: {
    username: false,
    email: true,
  },
});
```

### Local Development

See [LOCAL DEVELOPMENT](./docs/LOCAL_DEVELOPMENT.md).

### Contribution

Thank you for considering contributing to this repository! We welcome bug fixes, language translation, feature enhancements, and other improvements. Please see following:

- [Local Development](./docs/LOCAL_DEVELOPMENT.md)
- [CONTRIBUTING](./CONTRIBUTING.md)

### RAG (Retrieval Augmented Generation)

See [here](./docs/RAG.md).

## Authors

- [Takehiro Suzuki](https://github.com/statefb)
- [Yusuke Wada](https://github.com/wadabee)

## License

This library is licensed under the MIT-0 License. See the LICENSE file.<|MERGE_RESOLUTION|>--- conflicted
+++ resolved
@@ -3,11 +3,7 @@
 ![](https://github.com/aws-samples/bedrock-claude-chat/actions/workflows/cdk.yml/badge.svg)
 
 > [!Tip]
-<<<<<<< HEAD
-> 🔔**API publication feature released.** See [release](TODO) for the detail.
-=======
-> 🔔**Multi-modal chat by [Claude v3 (Haiku, Sonnet)](https://aws.amazon.com/jp/about-aws/whats-new/2024/03/anthropics-claude-3-sonnet-model-amazon-bedrock/) is available now**. See [Release](https://github.com/aws-samples/bedrock-claude-chat/releases/tag/v0.4.4) for details.
->>>>>>> d85098cf
+> 🔔**API publication / Admin dashboard feature released.** See [release](https://github.com/aws-samples/bedrock-claude-chat/releases/tag/v0.4.5) for the detail.
 
 > [!Warning]
 > The current version (`v0.4.x`) has no compatibility with the previous version (~`v0.3.0`) due to changes in the DynamoDB table schema. **Please note that the UPDATE (i.e. `cdk deploy`) FROM PREVIOuS VERSION TO `v0.4.x` WILL DESTROY ALL OF THE EXISTING CONVERSATIONS.**
@@ -20,12 +16,6 @@
 
 ![](./docs/imgs/demo.gif)
 
-<<<<<<< HEAD
-=======
-> [!Note]
-> Currently the image will be compressed into 800px jpeg due to DynamoDB's [item size limitation](https://docs.aws.amazon.com/amazondynamodb/latest/developerguide/ServiceQuotas.html#limits-items). [Issue](https://github.com/aws-samples/bedrock-claude-chat/issues/131)
-
->>>>>>> d85098cf
 ### Bot Personalization
 
 Add your own instruction and give external knowledge as URL or files (a.k.a [RAG](./docs/RAG.md)). The bot can be shared among application users. The customized bot also can be published as stand-alone API (See the [detail](./docs/PUBLISH_API.md)).
