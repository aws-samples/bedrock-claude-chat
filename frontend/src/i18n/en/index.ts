--- conflicted
+++ resolved
@@ -377,13 +377,8 @@
         hint: 'You can specify the number of overlapping characters between adjacent chunks.',
       },
       enablePartitionPdf: {
-<<<<<<< HEAD
-        label: 'Enable partition pdf',
-        hint: 'When enabled, the bot takes time to analyze PDFs in detail. It is effective when you want to improve search accuracy.',
-=======
         label: 'Enable detailed PDF analysis. If enabled, the PDF will be analyzed in detail over time.',
         hint: 'It is effective when you want to improve search accuracy. Computation costs increase because computation takes more time.',
->>>>>>> 4fae0bb5
       },
       help: {
         chunkSize:
