import { CfnOutput, RemovalPolicy, StackProps } from "aws-cdk-lib";
import {
  BlockPublicAccess,
  Bucket,
  BucketEncryption,
  HttpMethods,
  ObjectOwnership,
} from "aws-cdk-lib/aws-s3";
import { Construct } from "constructs";
import { Auth } from "./constructs/auth";
import { Api } from "./constructs/api";
import { Database } from "./constructs/database";
import { Frontend } from "./constructs/frontend";
import { WebSocket } from "./constructs/websocket";
import * as cdk from "aws-cdk-lib";
import * as ec2 from "aws-cdk-lib/aws-ec2";
import { DbConfig, Embedding } from "./constructs/embedding";
import { VectorStore } from "./constructs/vectorstore";
import { UsageAnalysis } from "./constructs/usage-analysis";
import { TIdentityProvider, identityProvider } from "./utils/identity-provider";
import { ApiPublishCodebuild } from "./constructs/api-publish-codebuild";
import { WebAclForPublishedApi } from "./constructs/webacl-for-published-api";
import { VpcConfig } from "./api-publishment-stack";
import { CronScheduleProps, createCronSchedule } from "./utils/cron-schedule";

export interface BedrockChatStackProps extends StackProps {
  readonly bedrockRegion: string;
  readonly webAclId: string;
  readonly identityProviders: TIdentityProvider[];
  readonly userPoolDomainPrefix: string;
  readonly publishedApiAllowedIpV4AddressRanges: string[];
  readonly publishedApiAllowedIpV6AddressRanges: string[];
<<<<<<< HEAD
  readonly allowedSignUpEmailDomains: string[];
=======
  readonly rdsSchedules: CronScheduleProps;
>>>>>>> 7776cc8c
}

export class BedrockChatStack extends cdk.Stack {
  constructor(scope: Construct, id: string, props: BedrockChatStackProps) {
    super(scope, id, {
      description: "Bedrock Chat Stack (uksb-1tupboc46)",
      ...props,
    });
    const cronSchedule = createCronSchedule(props.rdsSchedules);

    const vpc = new ec2.Vpc(this, "VPC", {});
    const vectorStore = new VectorStore(this, "VectorStore", {
      vpc: vpc,
      rdsSchedule: cronSchedule,
    });
    const idp = identityProvider(props.identityProviders);
    // CodeBuild is used for api publication
    const apiPublishCodebuild = new ApiPublishCodebuild(
      this,
      "ApiPublishCodebuild",
      { dbSecret: vectorStore.secret }
    );

    const dbConfig = {
      host: vectorStore.cluster.clusterEndpoint.hostname,
      username: vectorStore.secret
        .secretValueFromJson("username")
        .unsafeUnwrap()
        .toString(),
      password: vectorStore.secret
        .secretValueFromJson("password")
        .unsafeUnwrap()
        .toString(),
      port: vectorStore.cluster.clusterEndpoint.port,
      database: vectorStore.secret
        .secretValueFromJson("dbname")
        .unsafeUnwrap()
        .toString(),
    };

    const accessLogBucket = new Bucket(this, "AccessLogBucket", {
      encryption: BucketEncryption.S3_MANAGED,
      blockPublicAccess: BlockPublicAccess.BLOCK_ALL,
      enforceSSL: true,
      removalPolicy: RemovalPolicy.DESTROY,
      objectOwnership: ObjectOwnership.OBJECT_WRITER,
      autoDeleteObjects: true,
    });

    const documentBucket = new Bucket(this, "DocumentBucket", {
      encryption: BucketEncryption.S3_MANAGED,
      blockPublicAccess: BlockPublicAccess.BLOCK_ALL,
      enforceSSL: true,
      removalPolicy: RemovalPolicy.DESTROY,
      objectOwnership: ObjectOwnership.OBJECT_WRITER,
      autoDeleteObjects: true,
    });

    const frontend = new Frontend(this, "Frontend", {
      accessLogBucket,
      webAclId: props.webAclId,
    });

    const auth = new Auth(this, "Auth", {
      origin: frontend.getOrigin(),
      userPoolDomainPrefixKey: props.userPoolDomainPrefix,
      idp,
      allowedSignUpEmailDomains: props.allowedSignUpEmailDomains,
    });
    const largeMessageBucket = new Bucket(this, "LargeMessageBucket", {
      encryption: BucketEncryption.S3_MANAGED,
      blockPublicAccess: BlockPublicAccess.BLOCK_ALL,
      enforceSSL: true,
      removalPolicy: RemovalPolicy.DESTROY,
      objectOwnership: ObjectOwnership.OBJECT_WRITER,
      autoDeleteObjects: true,
    });

    const database = new Database(this, "Database", {
      // Enable PITR to export data to s3
      pointInTimeRecovery: true,
    });

    const usageAnalysis = new UsageAnalysis(this, "UsageAnalysis", {
      sourceDatabase: database,
    });

    const backendApi = new Api(this, "BackendApi", {
      vpc,
      database: database.table,
      auth,
      bedrockRegion: props.bedrockRegion,
      tableAccessRole: database.tableAccessRole,
      dbConfig,
      documentBucket,
      apiPublishProject: apiPublishCodebuild.project,
      usageAnalysis,
      largeMessageBucket,
    });
    documentBucket.grantReadWrite(backendApi.handler);

    // For streaming response
    const websocket = new WebSocket(this, "WebSocket", {
      vpc,
      dbConfig,
      database: database.table,
      tableAccessRole: database.tableAccessRole,
      websocketSessionTable: database.websocketSessionTable,
      auth,
      bedrockRegion: props.bedrockRegion,
      largeMessageBucket,
    });

    frontend.buildViteApp({
      backendApiEndpoint: backendApi.api.apiEndpoint,
      webSocketApiEndpoint: websocket.apiEndpoint,
      userPoolDomainPrefix: props.userPoolDomainPrefix,
      auth,
      idp,
    });

    documentBucket.addCorsRule({
      allowedMethods: [HttpMethods.PUT],
      allowedOrigins: [frontend.getOrigin(), "http://localhost:5173"],
      allowedHeaders: ["*"],
      maxAge: 3000,
    });

    const embedding = new Embedding(this, "Embedding", {
      vpc,
      bedrockRegion: props.bedrockRegion,
      database: database.table,
      dbConfig,
      tableAccessRole: database.tableAccessRole,
      documentBucket,
    });
    documentBucket.grantRead(embedding.container.taskDefinition.taskRole);

    vectorStore.allowFrom(embedding.taskSecurityGroup);
    vectorStore.allowFrom(embedding.removalHandler);
    vectorStore.allowFrom(backendApi.handler);
    vectorStore.allowFrom(websocket.handler);

    // WebAcl for published API
    const webAclForPublishedApi = new WebAclForPublishedApi(
      this,
      "WebAclForPublishedApi",
      {
        allowedIpV4AddressRanges: props.publishedApiAllowedIpV4AddressRanges,
        allowedIpV6AddressRanges: props.publishedApiAllowedIpV6AddressRanges,
      }
    );

    new CfnOutput(this, "DocumentBucketName", {
      value: documentBucket.bucketName,
    });
    new CfnOutput(this, "FrontendURL", {
      value: frontend.getOrigin(),
    });

    // Outputs for API publication
    new CfnOutput(this, "PublishedApiWebAclArn", {
      value: webAclForPublishedApi.webAclArn,
      exportName: "PublishedApiWebAclArn",
    });
    new CfnOutput(this, "VpcId", {
      value: vpc.vpcId,
      exportName: "BedrockClaudeChatVpcId",
    });
    new CfnOutput(this, "AvailabilityZone0", {
      value: vpc.availabilityZones[0],
      exportName: "BedrockClaudeChatAvailabilityZone0",
    });
    new CfnOutput(this, "AvailabilityZone1", {
      value: vpc.availabilityZones[1],
      exportName: "BedrockClaudeChatAvailabilityZone1",
    });
    new CfnOutput(this, "PublicSubnetId0", {
      value: vpc.publicSubnets[0].subnetId,
      exportName: "BedrockClaudeChatPublicSubnetId0",
    });
    new CfnOutput(this, "PublicSubnetId1", {
      value: vpc.publicSubnets[1].subnetId,
      exportName: "BedrockClaudeChatPublicSubnetId1",
    });
    new CfnOutput(this, "PrivateSubnetId0", {
      value: vpc.privateSubnets[0].subnetId,
      exportName: "BedrockClaudeChatPrivateSubnetId0",
    });
    new CfnOutput(this, "PrivateSubnetId1", {
      value: vpc.privateSubnets[1].subnetId,
      exportName: "BedrockClaudeChatPrivateSubnetId1",
    });
    new CfnOutput(this, "DbConfigSecretArn", {
      value: vectorStore.secret.secretArn,
      exportName: "BedrockClaudeChatDbConfigSecretArn",
    });
    new CfnOutput(this, "DbConfigHostname", {
      value: vectorStore.cluster.clusterEndpoint.hostname,
      exportName: "BedrockClaudeChatDbConfigHostname",
    });
    new CfnOutput(this, "DbConfigPort", {
      value: vectorStore.cluster.clusterEndpoint.port.toString(),
      exportName: "BedrockClaudeChatDbConfigPort",
    });
    new CfnOutput(this, "ConversationTableName", {
      value: database.table.tableName,
      exportName: "BedrockClaudeChatConversationTableName",
    });
    new CfnOutput(this, "TableAccessRoleArn", {
      value: database.tableAccessRole.roleArn,
      exportName: "BedrockClaudeChatTableAccessRoleArn",
    });
    new CfnOutput(this, "DbSecurityGroupId", {
      value: vectorStore.securityGroup.securityGroupId,
      exportName: "BedrockClaudeChatDbSecurityGroupId",
    });
    new CfnOutput(this, "LargeMessageBucketName", {
      value: largeMessageBucket.bucketName,
      exportName: "BedrockClaudeChatLargeMessageBucketName",
    });
  }
}<|MERGE_RESOLUTION|>--- conflicted
+++ resolved
@@ -30,11 +30,8 @@
   readonly userPoolDomainPrefix: string;
   readonly publishedApiAllowedIpV4AddressRanges: string[];
   readonly publishedApiAllowedIpV6AddressRanges: string[];
-<<<<<<< HEAD
   readonly allowedSignUpEmailDomains: string[];
-=======
   readonly rdsSchedules: CronScheduleProps;
->>>>>>> 7776cc8c
 }
 
 export class BedrockChatStack extends cdk.Stack {
