import { useCallback, useEffect, useMemo } from 'react';
import useConversationApi from './useConversationApi';
import { produce } from 'immer';
import {
  MessageContent,
  MessageContentWithChildren,
  MessageMap,
  PostMessageRequest,
} from '../@types/conversation';
import useConversation from './useConversation';
import { create } from 'zustand';
import usePostMessageStreaming from './usePostMessageStreaming';
import useSnackbar from './useSnackbar';
import { useNavigate } from 'react-router-dom';
import { ulid } from 'ulid';
import { convertMessageMapToArray } from '../utils/MessageUtils';

type ChatStateType = {
  [id: string]: MessageMap;
};

const NEW_MESSAGE_ID = {
  USER: 'new-message',
  ASSISTANT: 'new-message-assistant',
};
const USE_STREAMING: boolean = import.meta.env.VITE_APP_USE_STREAMING === 'true'

const useChatState = create<{
  conversationId: string;
  setConversationId: (s: string) => void;
  postingMessage: boolean;
  setPostingMessage: (b: boolean) => void;
  chats: ChatStateType;
  setMessages: (id: string, messageMap: MessageMap) => void;
  copyMessages: (fromId: string, toId: string) => void;
  pushMessage: (
    id: string,
    parentMessageId: string | null,
    currentMessageId: string,
    content: MessageContent
  ) => void;
  removeMessage: (id: string, messageId: string) => void;
  editMessage: (id: string, messageId: string, content: string) => void;
  getMessages: (
    id: string,
    currentMessageId: string
  ) => MessageContentWithChildren[];
  currentMessageId: string;
  setCurrentMessageId: (s: string) => void;
  isGeneratedTitle: boolean;
  setIsGeneratedTitle: (b: boolean) => void;
}>((set, get) => {
  return {
    conversationId: '',
    setConversationId: (s) => {
      set(() => {
        return {
          conversationId: s,
        };
      });
    },
    postingMessage: false,
    setPostingMessage: (b) => {
      set(() => ({
        postingMessage: b,
      }));
    },
    chats: {},
    setMessages: (id: string, messageMap: MessageMap) => {
      set((state) => ({
        chats: produce(state.chats, (draft) => {
          draft[id] = messageMap;
        }),
      }));
    },
    copyMessages: (fromId: string, toId: string) => {
      set((state) => ({
        chats: produce(state.chats, (draft) => {
          draft[toId] = JSON.parse(JSON.stringify(draft[fromId]));
        }),
      }));
    },
    pushMessage: (
      id: string,
      parentMessageId: string | null,
      currentMessageId: string,
      content: MessageContent
    ) => {
      set((state) => ({
        chats: produce(state.chats, (draft) => {
          // 追加対象が子ノードの場合は親ノードに参照情報を追加
          if (draft[id] && parentMessageId && parentMessageId !== 'system') {
            draft[id][parentMessageId] = {
              ...draft[id][parentMessageId],
              children: [
                ...draft[id][parentMessageId].children,
                currentMessageId,
              ],
            };
            draft[id][currentMessageId] = {
              ...content,
              parent: parentMessageId,
              children: [],
            };
          } else {
            draft[id] = {
              [currentMessageId]: {
                ...content,
                children: [],
                parent: null,
              },
            };
          }
        }),
      }));
    },
    editMessage: (id: string, messageId: string, content: string) => {
      set((state) => ({
        chats: produce(state.chats, (draft) => {
          draft[id][messageId].content.body = content;
        }),
      }));
    },
    removeMessage: (id: string, messageId: string) => {
      set((state) => ({
        chats: produce(state.chats, (draft) => {
          const childrenIds = [...draft[id][messageId].children];

          // childrenに設定されているノードも全て削除
          while (childrenIds.length > 0) {
            const targetId = childrenIds.pop()!;
            childrenIds.push(...draft[id][targetId].children);
            delete draft[id][targetId];
          }

          // 削除対象のノードを他ノードの参照から削除
          Object.keys(draft[id]).forEach((key) => {
            const idx = draft[id][key].children.findIndex(
              (c) => c === messageId
            );
            if (idx > -1) {
              draft[id][key].children.splice(idx, 1);
            }
          });
          delete draft[id][messageId];
        }),
      }));
    },
    getMessages: (id: string, currentMessageId: string) => {
      return convertMessageMapToArray(get().chats[id] ?? {}, currentMessageId);
    },
    currentMessageId: '',
    setCurrentMessageId: (s: string) => {
      set(() => ({
        currentMessageId: s,
      }));
    },
    isGeneratedTitle: false,
    setIsGeneratedTitle: (b: boolean) => {
      set(() => ({
        isGeneratedTitle: b,
      }));
    },
  };
});

const useChat = () => {
  const {
    chats,
    conversationId,
    setConversationId,
    postingMessage,
    setPostingMessage,
    setMessages,
    pushMessage,
    editMessage,
    copyMessages,
    removeMessage,
    getMessages,
    currentMessageId,
    setCurrentMessageId,
    isGeneratedTitle,
    setIsGeneratedTitle,
  } = useChatState();
  const { open: openSnackbar } = useSnackbar();
  const navigate = useNavigate();

  const { post: postStreaming } = usePostMessageStreaming();

  const conversationApi = useConversationApi();
  const {
    data,
    mutate,
    isLoading: loadingConversation,
    error,
  } = conversationApi.getConversation(conversationId);
  const { syncConversations } = useConversation();

  const messages = useMemo(() => {
    return getMessages(conversationId, currentMessageId);
    // eslint-disable-next-line react-hooks/exhaustive-deps
  }, [conversationId, chats, currentMessageId]);

  const newChat = useCallback(() => {
    setConversationId('');
    setMessages('', {});
  }, [setConversationId, setMessages]);

  // エラー処理
  useEffect(() => {
    if (error?.response?.status === 404) {
      openSnackbar(
        '指定のチャットは存在しないため、新規チャット画面を表示しました。'
      );
      navigate('');
      newChat();
    } else if (error) {
      openSnackbar(error?.message ?? '');
    }
  }, [error, navigate, newChat, openSnackbar]);

  useEffect(() => {
    if (conversationId && data?.id === conversationId) {
      setMessages(conversationId, data.messageMap);
      setCurrentMessageId(data.lastMessageId);
    }
  }, [conversationId, data, setCurrentMessageId, setMessages]);

  useEffect(() => {
    setIsGeneratedTitle(false);
    // eslint-disable-next-line react-hooks/exhaustive-deps
  }, [conversationId]);

  // 画面に即時反映させるために、Stateを更新する処理
  const pushNewMessage = (
    parentMessageId: string | null,
    messageContent: MessageContent
  ) => {
    pushMessage(
      conversationId ?? '',
      parentMessageId,
      NEW_MESSAGE_ID.USER,
      messageContent
    );
    pushMessage(
      conversationId ?? '',
      NEW_MESSAGE_ID.USER,
      NEW_MESSAGE_ID.ASSISTANT,
      {
        role: 'assistant',
        content: {
          contentType: 'text',
          body: '',
        },
        model: 'claude',
      }
    );
  };

  const postChat = (content: string) => {
    const isNewChat = conversationId ? false : true;
    const newConversationId = ulid();

    // エラーリトライ時に同期が間に合わないため、Stateを直接参照
    const tmpMessages = convertMessageMapToArray(
      useChatState.getState().chats[conversationId] ?? {},
      currentMessageId
    );

    const parentMessageId = isNewChat
      ? 'system'
      : tmpMessages[tmpMessages.length - 1].id;
    const messageContent: MessageContent = {
      content: {
        body: content,
        contentType: 'text',
      },
      model: 'claude',
      role: 'user',
    };
    const input: PostMessageRequest = {
      conversationId: isNewChat ? newConversationId : conversationId,
      message: {
        ...messageContent,
        parentMessageId: parentMessageId,
      },
      stream: true,
    };
    const createNewConversation = () => {
        setConversationId(newConversationId);
        setMessages(newConversationId, getMessages(''));

        conversationApi
          .updateTitleWithGeneratedTitle(newConversationId)
          .finally(() => {
            syncConversations().then(() => {
              setIsGeneratedTitle(true);
            });
          });
        }

    setPostingMessage(true);

<<<<<<< HEAD
    // 画面に即時反映するために、Stateを更新する
    pushNewMessage(parentMessageId, messageContent);

    postStreaming(input, (c: string) => {
      editMessage(conversationId ?? '', NEW_MESSAGE_ID.ASSISTANT, c);
    })
      .then(() => {
        // 新規チャットの場合の処理
        if (isNewChat) {
          setConversationId(newConversationId);
          // 画面のチラつき防止のために、Stateをコピーする
          copyMessages('', newConversationId);

          conversationApi
            .updateTitleWithGeneratedTitle(newConversationId)
            .finally(() => {
              syncConversations().then(() => {
                setIsGeneratedTitle(true);
              });
            });
        } else {
          mutate();
        }
      })
      .catch((e) => {
        console.error(e);
        removeMessage(
          isNewChat ? newConversationId : conversationId,
          NEW_MESSAGE_ID.ASSISTANT
        );
=======
    pushMessage(conversationId ?? '', messageContent);
    pushMessage(conversationId ?? '', {
      role: 'assistant',
      content: {
        contentType: 'text',
        body: '',
      },
      model: 'claude',
    });
    const postPromise: Promise<void> = new Promise((resolve) => {
      if (USE_STREAMING) {
        postStreaming(input, (c: string) => {
          editLastMessage(conversationId ?? '', c);
        }).then(() => {
          resolve();
        });
      } else {
        conversationApi.postMessage(input)
      .then((res) => {
        editLastMessage(conversationId ?? '', res.data.message.content.body);
        resolve();
>>>>>>> bc81040a
      })
    }})
    postPromise
    .then(() => {
      // 新規チャットの場合の処理
      if (isNewChat) {
        createNewConversation();
      } else {
        mutate();
      }
    })
    .catch((e) => {
      console.error(e);
      setHasError(true);
      removeLatestMessage(isNewChat ? newConversationId : conversationId);
    })
    .finally(() => {
      setPostingMessage(false);
    });
  };

  /**
   * 再生成
   * @param props content: 内容を上書きしたい場合に設定  messageId: 再生成対象のmessageId
   */
  const regenerate = (props?: { content?: string; messageId?: string }) => {
    let index: number = -1;
    // messageIdが指定されている場合は、指定されたメッセージをベースにする
    if (props?.messageId) {
      index = messages.findIndex((m) => m.id === props.messageId);
    }

    // 最新のメッセージがUSERの場合は、エラーとして処理する
    const isRetryError = messages[messages.length - 1].role === 'user';
    // messageIdが指定されていない場合は、最新のメッセージを再生成する
    if (index === -1) {
      index = isRetryError ? messages.length - 1 : messages.length - 2;
    }

    const parentMessage = produce(messages[index], (draft) => {
      if (props?.content) {
        draft.content.body = props.content;
      }
    });

    // Stateを書き換え後の内容に更新
    if (props?.content) {
      editMessage(conversationId, parentMessage.id, props.content);
    }

    const input: PostMessageRequest = {
      conversationId: conversationId,
      message: {
        ...parentMessage,
        parentMessageId: parentMessage.parent,
      },
      stream: true,
    };

    setPostingMessage(true);

    // 画面に即時反映するために、Stateを更新する
    if (isRetryError) {
      pushMessage(
        conversationId ?? '',
        parentMessage.id,
        NEW_MESSAGE_ID.ASSISTANT,
        {
          role: 'assistant',
          content: {
            contentType: 'text',
            body: '',
          },
          model: 'claude',
        }
      );
    } else {
      pushNewMessage(parentMessage.parent, parentMessage);
    }

    setCurrentMessageId(NEW_MESSAGE_ID.ASSISTANT);

    postStreaming(input, (c: string) => {
      editMessage(conversationId, NEW_MESSAGE_ID.ASSISTANT, c);
    })
      .then(() => {
        mutate();
      })
      .catch((e) => {
        console.error(e);
        setCurrentMessageId(NEW_MESSAGE_ID.USER);
        removeMessage(conversationId, NEW_MESSAGE_ID.ASSISTANT);
      })
      .finally(() => {
        setPostingMessage(false);
      });
  };

  const hasError = useMemo(() => {
    const length_ = messages.length;
    return length_ === 0 ? false : messages[length_ - 1].role === 'user';
  }, [messages]);

  return {
    hasError,
    setConversationId,
    conversationId,
    loadingConversation,
    postingMessage: postingMessage || loadingConversation,
    isGeneratedTitle,
    setIsGeneratedTitle,
    newChat,
    messages,
    setCurrentMessageId,
    postChat,
    regenerate,

    // エラーのリトライ
    retryPostChat: (content?: string) => {
      const length_ = messages.length;
      if (length_ === 0) {
        return;
      }
      const latestMessage = messages[length_ - 1];
      if (latestMessage.sibling.length === 1) {
        // 通常のメッセージ送信時
        // エラー発生時の最新のメッセージはユーザ入力;
        removeMessage(conversationId, latestMessage.id);
        postChat(content ?? latestMessage.content.body);
      } else {
        // 再生成時
        regenerate({
          content: content ?? latestMessage.content.body,
        });
      }
    },
  };
};

export default useChat;<|MERGE_RESOLUTION|>--- conflicted
+++ resolved
@@ -23,7 +23,8 @@
   USER: 'new-message',
   ASSISTANT: 'new-message-assistant',
 };
-const USE_STREAMING: boolean = import.meta.env.VITE_APP_USE_STREAMING === 'true'
+const USE_STREAMING: boolean =
+  import.meta.env.VITE_APP_USE_STREAMING === 'true';
 
 const useChatState = create<{
   conversationId: string;
@@ -287,41 +288,48 @@
       stream: true,
     };
     const createNewConversation = () => {
-        setConversationId(newConversationId);
-        setMessages(newConversationId, getMessages(''));
-
-        conversationApi
-          .updateTitleWithGeneratedTitle(newConversationId)
-          .finally(() => {
-            syncConversations().then(() => {
-              setIsGeneratedTitle(true);
-            });
+      setConversationId(newConversationId);
+      // 画面のチラつき防止のために、Stateをコピーする
+      copyMessages('', newConversationId);
+
+      conversationApi
+        .updateTitleWithGeneratedTitle(newConversationId)
+        .finally(() => {
+          syncConversations().then(() => {
+            setIsGeneratedTitle(true);
           });
-        }
+        });
+    };
 
     setPostingMessage(true);
 
-<<<<<<< HEAD
     // 画面に即時反映するために、Stateを更新する
     pushNewMessage(parentMessageId, messageContent);
 
-    postStreaming(input, (c: string) => {
-      editMessage(conversationId ?? '', NEW_MESSAGE_ID.ASSISTANT, c);
-    })
+    const postPromise: Promise<void> = new Promise((resolve) => {
+      if (USE_STREAMING) {
+        postStreaming(input, (c: string) => {
+          editMessage(conversationId ?? '', NEW_MESSAGE_ID.ASSISTANT, c);
+        }).then(() => {
+          resolve();
+        });
+      } else {
+        conversationApi.postMessage(input).then((res) => {
+          editMessage(
+            conversationId ?? '',
+            NEW_MESSAGE_ID.ASSISTANT,
+            res.data.message.content.body
+          );
+          resolve();
+        });
+      }
+    });
+
+    postPromise
       .then(() => {
         // 新規チャットの場合の処理
         if (isNewChat) {
-          setConversationId(newConversationId);
-          // 画面のチラつき防止のために、Stateをコピーする
-          copyMessages('', newConversationId);
-
-          conversationApi
-            .updateTitleWithGeneratedTitle(newConversationId)
-            .finally(() => {
-              syncConversations().then(() => {
-                setIsGeneratedTitle(true);
-              });
-            });
+          createNewConversation();
         } else {
           mutate();
         }
@@ -332,48 +340,10 @@
           isNewChat ? newConversationId : conversationId,
           NEW_MESSAGE_ID.ASSISTANT
         );
-=======
-    pushMessage(conversationId ?? '', messageContent);
-    pushMessage(conversationId ?? '', {
-      role: 'assistant',
-      content: {
-        contentType: 'text',
-        body: '',
-      },
-      model: 'claude',
-    });
-    const postPromise: Promise<void> = new Promise((resolve) => {
-      if (USE_STREAMING) {
-        postStreaming(input, (c: string) => {
-          editLastMessage(conversationId ?? '', c);
-        }).then(() => {
-          resolve();
-        });
-      } else {
-        conversationApi.postMessage(input)
-      .then((res) => {
-        editLastMessage(conversationId ?? '', res.data.message.content.body);
-        resolve();
->>>>>>> bc81040a
       })
-    }})
-    postPromise
-    .then(() => {
-      // 新規チャットの場合の処理
-      if (isNewChat) {
-        createNewConversation();
-      } else {
-        mutate();
-      }
-    })
-    .catch((e) => {
-      console.error(e);
-      setHasError(true);
-      removeLatestMessage(isNewChat ? newConversationId : conversationId);
-    })
-    .finally(() => {
-      setPostingMessage(false);
-    });
+      .finally(() => {
+        setPostingMessage(false);
+      });
   };
 
   /**
