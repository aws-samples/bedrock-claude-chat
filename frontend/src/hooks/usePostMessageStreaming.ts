--- conflicted
+++ resolved
@@ -22,13 +22,10 @@
       }
 
       const token = (await Auth.currentSession()).getIdToken().getJwtToken();
-<<<<<<< HEAD
       const accessToken = (await Auth.currentSession())
         .getAccessToken()
         .getJwtToken();
-=======
-      const payloadString = JSON.stringify({ ...input, token });
->>>>>>> 82b799fb
+      const payloadString = JSON.stringify({ ...input, token, accessToken });
 
       // chunking
       const chunkedPayloads: string[] = [];
@@ -45,11 +42,7 @@
         let completion = '';
 
         ws.onopen = () => {
-<<<<<<< HEAD
-          ws.send(JSON.stringify({ ...input, token, accessToken }));
-=======
           ws.send('START');
->>>>>>> 82b799fb
         };
 
         ws.onmessage = (message) => {
